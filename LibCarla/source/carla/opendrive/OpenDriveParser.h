// Copyright (c) 2017 Computer Vision Center (CVC) at the Universitat Autonoma
// de Barcelona (UAB).
//
// This work is licensed under the terms of the MIT license.
// For a copy, see <https://opensource.org/licenses/MIT>.

#pragma once

#include "carla/road/Map.h" // 引入 carla 交通道路地图的头文件

#include <boost/optional.hpp> // 引入 Boost 库中的可选类型头文件

<<<<<<< HEAD
#include <string>
// 引入CARLA项目的命名空间，CARLA是一个开源的自动驾驶模拟器
namespace carla {
namespace opendrive {
// 定义一个名为OpenDriveParser的类，该类用于解析OpenDRIVE格式的数据 ，OpenDRIVE是一个用于道路网络描述的XML格式标准，广泛应用于自动驾驶仿真领域 
  class OpenDriveParser {
  public:
// 函数返回一个boost::optional<road::Map>类型的值 ， boost::optional是一个模板类，用于表示一个可能不存在的值  
// 在这里，它表示可能成功解析并生成一个road::Map对象，也可能因为某些原因（如文件不存在、解析错误等）而失败  
// road::Map是CARLA中定义的一个类，用于表示一个完整的道路网络地图  
    static boost::optional<road::Map> Load(const std::string &opendrive);
=======
#include <string> // 引入字符串类型的头文件

namespace carla { // 定义命名空间 carla
namespace opendrive { // 定义命名空间 opendrive

  class OpenDriveParser { // 声明 OpenDriveParser 类
  public:

    static boost::optional<road::Map> Load(const std::string &opendrive); // 静态成员函数 Load，返回可选的道路地图对象
>>>>>>> 60b9f3e6
  };

} // namespace opendrive
} // namespace carla<|MERGE_RESOLUTION|>--- conflicted
+++ resolved
@@ -10,7 +10,6 @@
 
 #include <boost/optional.hpp> // 引入 Boost 库中的可选类型头文件
 
-<<<<<<< HEAD
 #include <string>
 // 引入CARLA项目的命名空间，CARLA是一个开源的自动驾驶模拟器
 namespace carla {
@@ -22,17 +21,6 @@
 // 在这里，它表示可能成功解析并生成一个road::Map对象，也可能因为某些原因（如文件不存在、解析错误等）而失败  
 // road::Map是CARLA中定义的一个类，用于表示一个完整的道路网络地图  
     static boost::optional<road::Map> Load(const std::string &opendrive);
-=======
-#include <string> // 引入字符串类型的头文件
-
-namespace carla { // 定义命名空间 carla
-namespace opendrive { // 定义命名空间 opendrive
-
-  class OpenDriveParser { // 声明 OpenDriveParser 类
-  public:
-
-    static boost::optional<road::Map> Load(const std::string &opendrive); // 静态成员函数 Load，返回可选的道路地图对象
->>>>>>> 60b9f3e6
   };
 
 } // namespace opendrive
