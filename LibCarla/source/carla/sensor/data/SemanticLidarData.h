// Copyright (c) 2020 Computer Vision Center (CVC) at the Universitat Autonoma
// de Barcelona (UAB).
//
// This work is licensed under the terms of the MIT license.
// For a copy, see <https://opensource.org/licenses/MIT>.

#pragma once

#include "carla/rpc/Location.h"

#include <cstdint>
#include <vector>
#include <numeric>
// 定义carla命名空间
namespace carla {
// ros2子命名空间
namespace ros2 {
  class ROS2;
}
//对传感器数据处理等相关的类定义
namespace sensor {
// s11n子命名空间空间，这里前置声明了语义激光雷达相关的序列化器和头视图类
namespace s11n {
  class SemanticLidarSerializer;
  class SemanticLidarHeaderView;
}
// data子命名空间，用于存放和传感器数据具体表示、操作相关的类，下面定义了语义激光雷达数据处理相关的类
namespace data {

  /// Helper class to store and serialize the data generated by a RawLidar.
  ///
  /// The header of a Lidar measurement consists of an array of uint32_t's in
  /// the following layout
  ///
  ///    {
  ///      Horizontal angle (float),
  ///      Channel count,
  ///      Point count of channel 0,
  ///      ...
  ///      Point count of channel n,
  ///    }
  ///
  /// The points are stored in an array of detections, each detection consist in
  /// four floats, the point detected and the angle between the casted ray and
  /// the normal of the hitted object, and two unsigned integers, the index
  /// and the semantic tag of the hitted object
  ///
  ///    {
  ///      X0, Y0, Z0, Cos(TH0), idx_0, tag_0
  ///      ...
  ///      Xn, Yn, Zn, Cos(THn), idx_n, tag_n
  ///    }
  /// @brief SemanticLidarDetection类，作为辅助类，用于存储和序列化由原始激光雷达（RawLidar）生成的数据中的单个检测信息。
   /// @details 一个激光雷达测量的头部信息由一个uint32_t类型的数组构成，其布局如下所述，而每个检测点（SemanticLidarDetection）包含了位置、角度以及被检测物体的索引和语义标签等信息，方便后续对激光雷达检测数据的处理和存储。

  #pragma pack(push, 1)
  class SemanticLidarDetection {
    public:
      geom::Location point{};/// 表示检测到的点的位置信息
      float cos_inc_angle{};/// 表示检测光线与被击中物体法线之间夹角的余弦值，初始化为0。
      uint32_t object_idx{};/// 被检测物体的索引
      uint32_t object_tag{}; /// 被检测物体的语义标签
//默认构造函数，使用类成员的默认初始化方式创建对象
      SemanticLidarDetection() = default;
/// 构造函数，根据给定的坐标值、夹角余弦值、物体索引和语义标签来初始化对象，方便从具体数值创建检测点对象。
/// 检测点的x坐标值。
/// y 检测点的y坐标值。
 /// @param z 检测点的z坐标值。
 /// @param cosTh 检测光线与被击中物体法线之间夹角的余弦值。
 /// @param idx 被检测物体的索引。
 /// @param tag 被检测物体的语义标签。
      SemanticLidarDetection(float x, float y, float z, float cosTh, uint32_t idx, uint32_t tag) :
          point(x, y, z), cos_inc_angle{cosTh}, object_idx{idx}, object_tag{tag} { }
 /// @brief 构造函数，根据给定的位置对象、夹角余弦值、物体索引和语义标签来初始化对象，同样用于创建检测点对象，只是参数形式使用已有的位置对象。
 /// @param p 表示检测点位置的geom::Location类型对象。
/// @param cosTh 检测光线与被击中物体法线之间夹角的余弦值。
  /// @param idx 被检测物体的索引。
  /// @param tag 被检测物体的语义标签。
      SemanticLidarDetection(geom::Location p, float cosTh, uint32_t idx, uint32_t tag) :
          point(p), cos_inc_angle{cosTh}, object_idx{idx}, object_tag{tag} { }
/// @brief 将该检测点相关的属性信息以PLY文件格式的头部信息形式写入到给定的输出流中，PLY文件常用于存储三维模型等数据，这里可能用于后续将激光雷达数据保存为PLY格式时写入头部相关描述信息。
 /// @param out 指向输出流对象（例如文件输出流等）的引用，用于写入数据。
      void WritePlyHeaderInfo(std::ostream& out) const{
        out << "property float32 x\n" \
           "property float32 y\n" \
           "property float32 z\n" \
           "property float32 CosAngle\n" \
           "property uint32 ObjIdx\n" \
           "property uint32 ObjTag";
      }
/// @brief 将该检测点的具体数据（坐标、夹角余弦值、物体索引和语义标签）写入到给定的输出流中，用于将单个检测点的数据输出到流中，可能用于保存数据或者传输等操作。
 /// @param out 指向输出流对象（例如文件输出流等）的引用，用于写入数据     
      void WriteDetection(std::ostream& out) const{
        out << point.x << ' ' << point.y << ' ' << point.z << ' ' \
          << cos_inc_angle << ' ' << object_idx << ' ' << object_tag;
      }
  };
  #pragma pack(pop)
<<<<<<< HEAD
/// @brief SemanticLidarData类，用于存储和操作语义激光雷达整体的数据，包括头部信息、各通道数据等，并且提供了一些对数据进行设置、获取和修改的方法。

=======
// 使用静态断言来检查 `float` 类型的大小是否和 `uint32_t` 类型的大小相等，若不相等则在编译时输出指定的错误信息 "Invalid float size"
>>>>>>> de73dbee
  class SemanticLidarData {
    static_assert(sizeof(float) == sizeof(uint32_t), "Invalid float size");
//静态断言，用于在编译时期检查 `float` 类型的大小是否与 `uint32_t` 类型的大小相等。
// 之所以进行这样的检查，是因为后续代码在内存操作等方面可能基于二者大小一致的假设来实现某些功能，
// 如果大小不相等，编译时就会报错，并显示 "Invalid float size" 这个错误提示信息。
  protected:
<<<<<<< HEAD
// 定义一个枚举类型 `Index`，用于清晰地标识存储在 `_header` 向量中的不同数据元素的位置索引，方便代码的可读性和维护性。
    // 这里定义了三个索引值，分别对应水平角度、通道数量以及整个数据结构的总大小（以一种相对抽象的方式表示）。
    enum Index : size_t {
      HorizontalAngle,// 表示水平角度信息在 `_header` 向量中的存储位置索引
      ChannelCount,// 表示通道数量信息在 `_header` 向量中的存储位置索引
      SIZE// 表示整个数据结构中与头部相关部分的总大小索引
    };

  public:
// 构造函数，用于创建 `SemanticLidarData` 类的对象。
    explicit SemanticLidarData(uint32_t ChannelCount = 0u)
// 使用初始化列表初始化 `_header` 成员变量，它是一个 `std::vector<uint32_t>` 类型的向量。
// 根据传入的通道数量（或者默认的0）来确定 `_header` 向量的初始大小，初始化为全部元素值为0。
// 具体大小是 `Index::SIZE + ChannelCount`，意味着预留了存储水平角度、通道数量以及每个通道相关信息（比如每个通道点数等，后续可按需填充）的空间。
      : _header(Index::SIZE + ChannelCount, 0u) {
        // 将 `_header` 向量中对应通道数量的位置设置为传入的 `ChannelCount` 参数值，确保 `_header` 中正确记录了当前对象所表示的激光雷达的通道数量信息。
      _header[Index::ChannelCount] = ChannelCount;
    }
// 移动赋值运算符，这里使用默认生成的移动赋值操作实现。
// 移动赋值运算符允许将一个 `SemanticLidarData` 对象的资源（例如动态分配的内存、已存储的数据等）高效地移动到另一个对象中，
// 避免了像普通赋值那样进行深拷贝带来的不必要的性能开销，常用于对象之间数据所有权转移的场景，比如在容器中重新分配元素等情况。
    SemanticLidarData &operator=(SemanticLidarData &&) = default;
    SemanticLidarData &operator=(SemanticLidarData &&) = default;
// 虚析构函数，定义为虚函数是为了支持多态的销毁机制。
// 当通过基类指针或引用删除派生类对象时，能够正确地调用派生类的析构函数，进而释放派生类中额外申请的资源（如果有）。
// 虽然在当前类中没有明显看到需要释放的特定资源，但这样的定义为后续可能的继承扩展做了准备，确保在多态场景下内存管理的正确性。
    virtual ~SemanticLidarData() {}
// 获取激光雷达测量的水平角度值的函数，该函数为 `const` 成员函数，表示不会修改对象的内部状态。
// 通过将 `_header` 向量中对应 `Index::HorizontalAngle` 索引位置的数据重新解释为 `float` 类型来获取角度值并返回。
// 这里利用了 `reinterpret_cast` 进行类型转换，前提是前面提到的 `float` 和 `uint32_t` 大小一致的假设成立，才能保证这样的转换在内存层面是合理的。
    float GetHorizontalAngle() const {
      return reinterpret_cast<const float &>(_header[Index::HorizontalAngle]);
    }
// 设置激光雷达测量的水平角度值的函数，用于更新对象中存储的水平角度信息。
// 通过 `std::memcpy` 函数将给定的 `angle` 参数（`float` 类型的角度值）以内存拷贝的方式复制到 `_header` 向量中对应 `Index::HorizontalAngle` 索引位置，
// 覆盖原来存储在该位置的数据，实现角度值的更新。拷贝的数据大小为 `sizeof(uint32_t)`，同样依赖于前面提到的类型大小一致性假设。
    void SetHorizontalAngle(float angle) {
    void SetHorizontalAngle(float angle) {
      std::memcpy(&_header[Index::HorizontalAngle], &angle, sizeof(uint32_t));
    }
// 获取激光雷达的通道数量的函数，为 `const` 成员函数，直接返回 `_header` 向量中对应 `Index::ChannelCount` 索引位置存储的 `uint32_t` 类型的数值，
// 该数值在对象构造时或者后续通过相关函数修改通道数量时被设置，反映了当前激光雷达数据对应的通道数量情况。
    uint32_t GetChannelCount() const {
      return _header[Index::ChannelCount];
    }
// 虚函数，用于重置内存相关的数据结构，根据传入的每个通道的点数列表来重新初始化内部存储的数据信息。
// 通常在需要重新使用该对象存储新的激光雷达数据，或者清除已有数据进行重新配置等场景下调用。
    virtual void ResetMemory(std::vector<uint32_t> points_per_channel) {
      // 使用 `DEBUG_ASSERT` 进行调试断言检查，确保当前对象记录的通道数量大于传入的每个通道点数列表的大小。
      // 这是一种调试手段，在开发过程中如果这个条件不满足，意味着数据设置可能不符合预期逻辑（比如通道点数总和超过了总的通道容量等情况），
      // 会触发断言失败提示，帮助开发者发现代码中的潜在问题，但在发布版本中，这个断言可能会被优化掉（取决于具体的编译配置和实现方式）。
      DEBUG_ASSERT(GetChannelCount() > points_per_channel.size());
      // 将 `_header` 向量中从表示总大小（`Index::SIZE`）之后的数据区域全部清零，即清除之前存储的每个通道的点数相关信息，为重新设置做准备。
      // 通过 `std::memset` 函数按字节进行内存设置，设置的字节数为每个通道数量乘以 `sizeof(uint32_t)`，确保整个通道点数相关区域都被重置为0。
=======
    // 定义一个名为 `Index` 的强类型枚举（enum class），其底层类型为 `size_t`，用于表示不同的索引含义
    enum Index : size_t {
// 表示水平角度对应的索引，枚举值
      HorizontalAngle,
 // 表示通道数量对应的索引，枚举值
      ChannelCount,
  // 用于表示总的大小相关的一个枚举值，可能作为一种边界或者偏移量相关的标识，具体取决于使用场景
      SIZE
    };

  public:
// 显式的构造函数，参数 `ChannelCount` 有默认值 `0u`，用于初始化 `SemanticLidarData` 类的对象
    explicit SemanticLidarData(uint32_t ChannelCount = 0u)
// 使用初始化列表初始化 `_header` 成员变量，将其大小初始化为 `Index::SIZE + ChannelCount`，并将所有元素初始化为 `0u`
      : _header(Index::SIZE + ChannelCount, 0u) {
// 将 `_header` 向量中对应 `Index::ChannelCount` 索引位置的元素设置为传入的通道数量 `ChannelCount`
      _header[Index::ChannelCount] = ChannelCount;
    }
    // 默认实现移动赋值运算符，这里使用 `= default` 语法让编译器自动生成默认的移动赋值操作逻辑，以提高代码简洁性
    SemanticLidarData &operator=(SemanticLidarData &&) = default;
    // 虚析构函数，用于在派生类对象销毁时进行正确的资源清理等操作，这里为空实现，具体清理逻辑可在派生类中按需重写
    virtual ~SemanticLidarData() {}
 // 获取水平角度的函数，返回值类型为 `float`，通过将 `_header` 中对应 `Index::HorizontalAngle` 索引位置的元素进行类型重解释转换为 `float` 类型后返回
    float GetHorizontalAngle() const {
      return reinterpret_cast<const float &>(_header[Index::HorizontalAngle]);
    }
 // 设置水平角度的函数，参数 `angle` 为要设置的角度值（`float` 类型）
    void SetHorizontalAngle(float angle) {
      std::memcpy(&_header[Index::HorizontalAngle], &angle, sizeof(uint32_t));
    }
// 获取通道数量的函数，返回值类型为 `uint32_t`，直接返回 `_header` 向量中对应 `Index::ChannelCount` 索引位置的元素值
    uint32_t GetChannelCount() const {
      return _header[Index::ChannelCount];
    }
 // 虚函数，用于重置内存相关操作，参数 `points_per_channel` 是一个存储每个通道点数的无符号32位整数向量，具体重置逻辑可能因不同派生类而有差异（因为是虚函数）
    virtual void ResetMemory(std::vector<uint32_t> points_per_channel) {
        // 使用断言来确保当前对象的通道数量大于传入的 `points_per_channel` 向量的大小，可能是基于某种前置逻辑要求做的检查，若不满足条件则会触发调试断言失败（具体行为取决于 `DEBUG_ASSERT` 的实现）
      DEBUG_ASSERT(GetChannelCount() > points_per_channel.size());
  // 使用 `std::memset` 函数将 `_header` 数据（从 `Index::SIZE` 位置开始）所指向的内存区域设置为 `0`，设置的字节数为 `sizeof(uint32_t) * GetChannelCount()`，也就是按照每个通道对应 `uint32_t` 大小的空间来进行内存清零操作
>>>>>>> de73dbee
      std::memset(_header.data() + Index::SIZE, 0, sizeof(uint32_t) * GetChannelCount());
      // 计算所有通道的总点数，通过使用 `std::accumulate` 函数对传入的每个通道点数列表进行求和操作，将所有通道的点数累加起来，得到总的点数。
      // `std::accumulate` 函数从给定范围的起始位置（`points_per_channel.begin()`）到结束位置（`points_per_channel.end()`），以初始值0为基础，
      // 依次将每个元素累加到这个初始值上，最终得到总和，并将结果转换为 `uint32_t` 类型存储在 `total_points` 变量中。
      uint32_t total_points = static_cast<uint32_t>(
          std::accumulate(points_per_channel.begin(), points_per_channel.end(), 0));
<<<<<<< HEAD
      // 清空存储检测点数据的 `_ser_points` 向量，释放之前占用的内存空间，以便后续重新填充新的检测点数据。
      _ser_points.clear();
      // 为存储检测点数据的 `_ser_points` 向量重新预留足够的内存空间，根据计算出的总点数 `total_points` 来确定需要的内存大小，
      // 这样在后续添加检测点数据时可以减少内存分配的次数，提高效率，避免频繁的内存重新分配操作带来的性能损耗。
      _ser_points.reserve(total_points);
    }
    // 虚函数，用于将每个通道的点数信息写入到内部的 `_header` 向量中，以更新对象中存储的每个通道实际包含的点数情况。
    // 通常在获取到新的一轮激光雷达各通道点数数据后调用，用于更新内部记录，方便后续其他操作基于准确的通道点数信息进行。
    virtual void WriteChannelCount(std::vector<uint32_t> points_per_channel) {
      // 循环遍历每个通道索引，从0开始，直到达到当前对象记录的通道数量（通过 `GetChannelCount()` 获取）。
      for (auto idxChannel = 0u; idxChannel < GetChannelCount(); ++idxChannel)
        // 将对应通道的点数设置到 `_header` 向量的相应位置，即 `Index::SIZE + idxChannel` 索引处，
        // 用传入的 `points_per_channel` 向量中对应索引位置的元素值进行更新，确保 `_header` 中存储的通道点数信息与实际情况相符。
        _header[Index::SIZE + idxChannel] = points_per_channel[idxChannel];
    }
    // 虚函数，用于将一个 `SemanticLidarDetection` 类型的检测点数据同步写入到内部存储检测点数据的 `_ser_points` 向量中。
    // 这个函数常用于在接收到新的激光雷达检测点数据时，逐个将这些数据添加到对象中进行统一管理，方便后续对所有检测点数据进行序列化、分析等操作。
=======
// 清空 _ser_points 向量，通常用于清除之前存储的数据，以便重新填充新的数据
      _ser_points.clear();
// 为 _ser_points 向量预留足够的空间，以容纳 total_points 个元素，避免后续插入元素时频繁重新分配内存，提高性能
      _ser_points.reserve(total_points);
    }
// 虚函数，用于写入通道计数信息。参数 points_per_channel 是一个存储每个通道点数的无符号32位整数向量
    virtual void WriteChannelCount(std::vector<uint32_t> points_per_channel) {
// 循环遍历每个通道，idxChannel 从0开始，直到通道数量（通过 GetChannelCount() 获取
      for (auto idxChannel = 0u; idxChannel < GetChannelCount(); ++idxChannel)
 // 将 points_per_channel 中对应通道索引的点数赋值给 _header 向量中相应的位置，Index::SIZE 应该是一个自定义的索引偏移量相关的常量之类的
        _header[Index::SIZE + idxChannel] = points_per_channel[idxChannel];
    }
// 虚函数，用于写入点同步信息，参数 detection 是一个语义激光雷达检测相关的对象
>>>>>>> de73dbee
    virtual void WritePointSync(SemanticLidarDetection &detection) {
 // 将传入的 SemanticLidarDetection 类型的 detection 对象添加到 _ser_points 向量末尾
      _ser_points.emplace_back(detection);
    }
// 受保护的成员变量，用于存储一些头部相关的信息，元素类型是无符号32位整数
  protected:
  // 存储激光雷达数据头部信息的向量，其中包含了水平角度、通道数量以及每个通道的点数等相关信息，以 `uint32_t` 类型的数据进行存储。
  // 通过这种方式可以方便地进行内存操作（如拷贝、清零等）以及按照特定索引访问不同的数据元素，为整个激光雷达数据的管理提供了基础的数据结构支持。
    std::vector<uint32_t> _header;
<<<<<<< HEAD
  // 用于记录最大通道点数的变量，虽然在当前代码中没有明显看到其具体的使用场景，但可能在后续的一些逻辑中用于判断数据是否超出某个范围、
  // 进行内存优化或者与其他相关限制条件进行比较等情况，具体用途取决于该类在整个项目中的完整功能实现和使用方式。
=======
// 用于存储每个通道最大点数的无符号32位整数变量
>>>>>>> de73dbee
    uint32_t _max_channel_points;
// 私有成员变量，用于存储语义激光雷达检测相关对象的向量，也就是具体的检测数据集合
  private:
    // 存储所有检测点数据的向量，每个元素都是一个 `SemanticLidarDetection` 类型的对象，用于保存激光雷达实际检测到的各个点的详细信息，
    // 包括点的位置（通过 `SemanticLidarDetection` 类中的 `point` 成员表示）、检测光线与被击中物体法线之间夹角的余弦值（`cos_inc_angle` 成员）、
    // 被检测物体的索引（`object_idx` 成员）以及被检测物体的语义标签（`object_tag` 成员）等。通过这个向量可以集中管理和操作所有的检测点数据。
    std::vector<SemanticLidarDetection> _ser_points;
<<<<<<< HEAD
    // 将 `s11n::SemanticLidarHeaderView`、`s11n::SemanticLidarSerializer` 和 `carla::ros2::ROS2` 这三个类声明为友元类。
    // 友元类的作用是可以访问 `SemanticLidarData` 类的私有成员和受保护成员，这样做的目的通常是为了方便在这些相关类中实现特定功能时，
    // 能够直接操作 `SemanticLidarData` 类内部的数据结构，而不受访问控制的限制，例如在序列化、头视图展示以及和 ROS2 相关的功能实现过程中可能需要直接访问其私有或受保护成员变量和函数。
=======

// 声明友元类，允许 s11n::SemanticLidarHeaderView 类访问当前类的私有和受保护成员
>>>>>>> de73dbee
  friend class s11n::SemanticLidarHeaderView;
// 声明友元类，允许 s11n::SemanticLidarSerializer 类访问当前类的私有和受保护成员
  friend class s11n::SemanticLidarSerializer;
// 声明友元类，允许 carla::ros2::ROS2 类访问当前类的私有和受保护成员
  friend class carla::ros2::ROS2;

  };

} // namespace s11n
} // namespace sensor
} // namespace carla<|MERGE_RESOLUTION|>--- conflicted
+++ resolved
@@ -96,74 +96,14 @@
       }
   };
   #pragma pack(pop)
-<<<<<<< HEAD
-/// @brief SemanticLidarData类，用于存储和操作语义激光雷达整体的数据，包括头部信息、各通道数据等，并且提供了一些对数据进行设置、获取和修改的方法。
 
-=======
 // 使用静态断言来检查 `float` 类型的大小是否和 `uint32_t` 类型的大小相等，若不相等则在编译时输出指定的错误信息 "Invalid float size"
->>>>>>> de73dbee
   class SemanticLidarData {
     static_assert(sizeof(float) == sizeof(uint32_t), "Invalid float size");
 //静态断言，用于在编译时期检查 `float` 类型的大小是否与 `uint32_t` 类型的大小相等。
 // 之所以进行这样的检查，是因为后续代码在内存操作等方面可能基于二者大小一致的假设来实现某些功能，
 // 如果大小不相等，编译时就会报错，并显示 "Invalid float size" 这个错误提示信息。
   protected:
-<<<<<<< HEAD
-// 定义一个枚举类型 `Index`，用于清晰地标识存储在 `_header` 向量中的不同数据元素的位置索引，方便代码的可读性和维护性。
-    // 这里定义了三个索引值，分别对应水平角度、通道数量以及整个数据结构的总大小（以一种相对抽象的方式表示）。
-    enum Index : size_t {
-      HorizontalAngle,// 表示水平角度信息在 `_header` 向量中的存储位置索引
-      ChannelCount,// 表示通道数量信息在 `_header` 向量中的存储位置索引
-      SIZE// 表示整个数据结构中与头部相关部分的总大小索引
-    };
-
-  public:
-// 构造函数，用于创建 `SemanticLidarData` 类的对象。
-    explicit SemanticLidarData(uint32_t ChannelCount = 0u)
-// 使用初始化列表初始化 `_header` 成员变量，它是一个 `std::vector<uint32_t>` 类型的向量。
-// 根据传入的通道数量（或者默认的0）来确定 `_header` 向量的初始大小，初始化为全部元素值为0。
-// 具体大小是 `Index::SIZE + ChannelCount`，意味着预留了存储水平角度、通道数量以及每个通道相关信息（比如每个通道点数等，后续可按需填充）的空间。
-      : _header(Index::SIZE + ChannelCount, 0u) {
-        // 将 `_header` 向量中对应通道数量的位置设置为传入的 `ChannelCount` 参数值，确保 `_header` 中正确记录了当前对象所表示的激光雷达的通道数量信息。
-      _header[Index::ChannelCount] = ChannelCount;
-    }
-// 移动赋值运算符，这里使用默认生成的移动赋值操作实现。
-// 移动赋值运算符允许将一个 `SemanticLidarData` 对象的资源（例如动态分配的内存、已存储的数据等）高效地移动到另一个对象中，
-// 避免了像普通赋值那样进行深拷贝带来的不必要的性能开销，常用于对象之间数据所有权转移的场景，比如在容器中重新分配元素等情况。
-    SemanticLidarData &operator=(SemanticLidarData &&) = default;
-    SemanticLidarData &operator=(SemanticLidarData &&) = default;
-// 虚析构函数，定义为虚函数是为了支持多态的销毁机制。
-// 当通过基类指针或引用删除派生类对象时，能够正确地调用派生类的析构函数，进而释放派生类中额外申请的资源（如果有）。
-// 虽然在当前类中没有明显看到需要释放的特定资源，但这样的定义为后续可能的继承扩展做了准备，确保在多态场景下内存管理的正确性。
-    virtual ~SemanticLidarData() {}
-// 获取激光雷达测量的水平角度值的函数，该函数为 `const` 成员函数，表示不会修改对象的内部状态。
-// 通过将 `_header` 向量中对应 `Index::HorizontalAngle` 索引位置的数据重新解释为 `float` 类型来获取角度值并返回。
-// 这里利用了 `reinterpret_cast` 进行类型转换，前提是前面提到的 `float` 和 `uint32_t` 大小一致的假设成立，才能保证这样的转换在内存层面是合理的。
-    float GetHorizontalAngle() const {
-      return reinterpret_cast<const float &>(_header[Index::HorizontalAngle]);
-    }
-// 设置激光雷达测量的水平角度值的函数，用于更新对象中存储的水平角度信息。
-// 通过 `std::memcpy` 函数将给定的 `angle` 参数（`float` 类型的角度值）以内存拷贝的方式复制到 `_header` 向量中对应 `Index::HorizontalAngle` 索引位置，
-// 覆盖原来存储在该位置的数据，实现角度值的更新。拷贝的数据大小为 `sizeof(uint32_t)`，同样依赖于前面提到的类型大小一致性假设。
-    void SetHorizontalAngle(float angle) {
-    void SetHorizontalAngle(float angle) {
-      std::memcpy(&_header[Index::HorizontalAngle], &angle, sizeof(uint32_t));
-    }
-// 获取激光雷达的通道数量的函数，为 `const` 成员函数，直接返回 `_header` 向量中对应 `Index::ChannelCount` 索引位置存储的 `uint32_t` 类型的数值，
-// 该数值在对象构造时或者后续通过相关函数修改通道数量时被设置，反映了当前激光雷达数据对应的通道数量情况。
-    uint32_t GetChannelCount() const {
-      return _header[Index::ChannelCount];
-    }
-// 虚函数，用于重置内存相关的数据结构，根据传入的每个通道的点数列表来重新初始化内部存储的数据信息。
-// 通常在需要重新使用该对象存储新的激光雷达数据，或者清除已有数据进行重新配置等场景下调用。
-    virtual void ResetMemory(std::vector<uint32_t> points_per_channel) {
-      // 使用 `DEBUG_ASSERT` 进行调试断言检查，确保当前对象记录的通道数量大于传入的每个通道点数列表的大小。
-      // 这是一种调试手段，在开发过程中如果这个条件不满足，意味着数据设置可能不符合预期逻辑（比如通道点数总和超过了总的通道容量等情况），
-      // 会触发断言失败提示，帮助开发者发现代码中的潜在问题，但在发布版本中，这个断言可能会被优化掉（取决于具体的编译配置和实现方式）。
-      DEBUG_ASSERT(GetChannelCount() > points_per_channel.size());
-      // 将 `_header` 向量中从表示总大小（`Index::SIZE`）之后的数据区域全部清零，即清除之前存储的每个通道的点数相关信息，为重新设置做准备。
-      // 通过 `std::memset` 函数按字节进行内存设置，设置的字节数为每个通道数量乘以 `sizeof(uint32_t)`，确保整个通道点数相关区域都被重置为0。
-=======
     // 定义一个名为 `Index` 的强类型枚举（enum class），其底层类型为 `size_t`，用于表示不同的索引含义
     enum Index : size_t {
 // 表示水平角度对应的索引，枚举值
@@ -203,32 +143,12 @@
         // 使用断言来确保当前对象的通道数量大于传入的 `points_per_channel` 向量的大小，可能是基于某种前置逻辑要求做的检查，若不满足条件则会触发调试断言失败（具体行为取决于 `DEBUG_ASSERT` 的实现）
       DEBUG_ASSERT(GetChannelCount() > points_per_channel.size());
   // 使用 `std::memset` 函数将 `_header` 数据（从 `Index::SIZE` 位置开始）所指向的内存区域设置为 `0`，设置的字节数为 `sizeof(uint32_t) * GetChannelCount()`，也就是按照每个通道对应 `uint32_t` 大小的空间来进行内存清零操作
->>>>>>> de73dbee
       std::memset(_header.data() + Index::SIZE, 0, sizeof(uint32_t) * GetChannelCount());
       // 计算所有通道的总点数，通过使用 `std::accumulate` 函数对传入的每个通道点数列表进行求和操作，将所有通道的点数累加起来，得到总的点数。
       // `std::accumulate` 函数从给定范围的起始位置（`points_per_channel.begin()`）到结束位置（`points_per_channel.end()`），以初始值0为基础，
       // 依次将每个元素累加到这个初始值上，最终得到总和，并将结果转换为 `uint32_t` 类型存储在 `total_points` 变量中。
       uint32_t total_points = static_cast<uint32_t>(
           std::accumulate(points_per_channel.begin(), points_per_channel.end(), 0));
-<<<<<<< HEAD
-      // 清空存储检测点数据的 `_ser_points` 向量，释放之前占用的内存空间，以便后续重新填充新的检测点数据。
-      _ser_points.clear();
-      // 为存储检测点数据的 `_ser_points` 向量重新预留足够的内存空间，根据计算出的总点数 `total_points` 来确定需要的内存大小，
-      // 这样在后续添加检测点数据时可以减少内存分配的次数，提高效率，避免频繁的内存重新分配操作带来的性能损耗。
-      _ser_points.reserve(total_points);
-    }
-    // 虚函数，用于将每个通道的点数信息写入到内部的 `_header` 向量中，以更新对象中存储的每个通道实际包含的点数情况。
-    // 通常在获取到新的一轮激光雷达各通道点数数据后调用，用于更新内部记录，方便后续其他操作基于准确的通道点数信息进行。
-    virtual void WriteChannelCount(std::vector<uint32_t> points_per_channel) {
-      // 循环遍历每个通道索引，从0开始，直到达到当前对象记录的通道数量（通过 `GetChannelCount()` 获取）。
-      for (auto idxChannel = 0u; idxChannel < GetChannelCount(); ++idxChannel)
-        // 将对应通道的点数设置到 `_header` 向量的相应位置，即 `Index::SIZE + idxChannel` 索引处，
-        // 用传入的 `points_per_channel` 向量中对应索引位置的元素值进行更新，确保 `_header` 中存储的通道点数信息与实际情况相符。
-        _header[Index::SIZE + idxChannel] = points_per_channel[idxChannel];
-    }
-    // 虚函数，用于将一个 `SemanticLidarDetection` 类型的检测点数据同步写入到内部存储检测点数据的 `_ser_points` 向量中。
-    // 这个函数常用于在接收到新的激光雷达检测点数据时，逐个将这些数据添加到对象中进行统一管理，方便后续对所有检测点数据进行序列化、分析等操作。
-=======
 // 清空 _ser_points 向量，通常用于清除之前存储的数据，以便重新填充新的数据
       _ser_points.clear();
 // 为 _ser_points 向量预留足够的空间，以容纳 total_points 个元素，避免后续插入元素时频繁重新分配内存，提高性能
@@ -242,7 +162,6 @@
         _header[Index::SIZE + idxChannel] = points_per_channel[idxChannel];
     }
 // 虚函数，用于写入点同步信息，参数 detection 是一个语义激光雷达检测相关的对象
->>>>>>> de73dbee
     virtual void WritePointSync(SemanticLidarDetection &detection) {
  // 将传入的 SemanticLidarDetection 类型的 detection 对象添加到 _ser_points 向量末尾
       _ser_points.emplace_back(detection);
@@ -252,12 +171,7 @@
   // 存储激光雷达数据头部信息的向量，其中包含了水平角度、通道数量以及每个通道的点数等相关信息，以 `uint32_t` 类型的数据进行存储。
   // 通过这种方式可以方便地进行内存操作（如拷贝、清零等）以及按照特定索引访问不同的数据元素，为整个激光雷达数据的管理提供了基础的数据结构支持。
     std::vector<uint32_t> _header;
-<<<<<<< HEAD
-  // 用于记录最大通道点数的变量，虽然在当前代码中没有明显看到其具体的使用场景，但可能在后续的一些逻辑中用于判断数据是否超出某个范围、
-  // 进行内存优化或者与其他相关限制条件进行比较等情况，具体用途取决于该类在整个项目中的完整功能实现和使用方式。
-=======
 // 用于存储每个通道最大点数的无符号32位整数变量
->>>>>>> de73dbee
     uint32_t _max_channel_points;
 // 私有成员变量，用于存储语义激光雷达检测相关对象的向量，也就是具体的检测数据集合
   private:
@@ -265,14 +179,8 @@
     // 包括点的位置（通过 `SemanticLidarDetection` 类中的 `point` 成员表示）、检测光线与被击中物体法线之间夹角的余弦值（`cos_inc_angle` 成员）、
     // 被检测物体的索引（`object_idx` 成员）以及被检测物体的语义标签（`object_tag` 成员）等。通过这个向量可以集中管理和操作所有的检测点数据。
     std::vector<SemanticLidarDetection> _ser_points;
-<<<<<<< HEAD
-    // 将 `s11n::SemanticLidarHeaderView`、`s11n::SemanticLidarSerializer` 和 `carla::ros2::ROS2` 这三个类声明为友元类。
-    // 友元类的作用是可以访问 `SemanticLidarData` 类的私有成员和受保护成员，这样做的目的通常是为了方便在这些相关类中实现特定功能时，
-    // 能够直接操作 `SemanticLidarData` 类内部的数据结构，而不受访问控制的限制，例如在序列化、头视图展示以及和 ROS2 相关的功能实现过程中可能需要直接访问其私有或受保护成员变量和函数。
-=======
 
 // 声明友元类，允许 s11n::SemanticLidarHeaderView 类访问当前类的私有和受保护成员
->>>>>>> de73dbee
   friend class s11n::SemanticLidarHeaderView;
 // 声明友元类，允许 s11n::SemanticLidarSerializer 类访问当前类的私有和受保护成员
   friend class s11n::SemanticLidarSerializer;
