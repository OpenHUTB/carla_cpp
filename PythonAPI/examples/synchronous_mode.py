--- conflicted
+++ resolved
@@ -121,15 +121,12 @@
     return pygame.font.Font(font, 14)
 
 
-<<<<<<< HEAD
 def should_quit():# 函数用于检测是否应该退出程序
     for event in pygame.event.get():
         if event.type == pygame.QUIT:# 如果event事件种类等于pygame.QUIT（点击关闭窗口等操作），就返回True
-=======
 def should_quit():                                                   #函数用于检测是否应该退出程序
     for event in pygame.event.get():
         if event.type == pygame.QUIT:                                #如果event事件种类等于pygame.QUIT，就返回True
->>>>>>> 90b324d3
             return True
         elif event.type == pygame.KEYUP:
             if event.key == pygame.K_ESCAPE:# 如果按下了ESC键，返回True表示要退出程序
@@ -147,14 +144,12 @@
     
     # 初始化pygame库，准备进行图形显示
     pygame.init()
-<<<<<<< HEAD
 
     # 创建pygame显示窗口，设置窗口大小为800x600像素，
     # 使用硬件加速表面（HWSURFACE）和双缓冲（DOUBLEBUF）模式，提高显示性能和画面流畅度
     display = pygame.display.set_mode(
         (800, 600),
         pygame.HWSURFACE | pygame.DOUBLEBUF)
-=======
     
     # 设置pygame的显示模式，创建一个窗口
     # (800, 600)是窗口的大小，单位是像素
@@ -163,26 +158,20 @@
     display = pygame.display.set_mode((800, 600),pygame.HWSURFACE | pygame.DOUBLEBUF)   
     # 调用一个假设存在的函数get_font()，用于获取字体对象
     # 该函数在代码段中未定义，可能是在其他地方定义的
->>>>>>> 90b324d3
     font = get_font()
     
     # 创建一个pygame时钟对象，用于控制帧率
     clock = pygame.time.Clock()
-<<<<<<< HEAD
 
     # 创建CARLA客户端对象，连接到本地（'localhost'）的CARLA服务器，端口号为2000，
     # 并设置客户端操作的超时时间为2.0秒，避免长时间等待无响应
-=======
-    
     # 与CARLA仿真器建立连接
     # 'localhost'是仿真器运行的主机地址，2000是仿真器监听的端口号
->>>>>>> 90b324d3
     client = carla.Client('localhost', 2000)
     
     # 设置与CARLA仿真器交互时的超时时间（秒）
     # 如果在指定时间内没有收到仿真器的响应，将抛出异常
     client.set_timeout(2.0)
-<<<<<<< HEAD
 
     # 通过客户端获取CARLA世界对象，后续所有的实体创建、场景设置等操作都基于这个世界对象进行
     world = client.get_world()
@@ -224,7 +213,6 @@
             carla.Transform(carla.Location(x=-5.5, z=2.8), carla.Rotation(pitch=-15)),
             attach_to=vehicle)
         actor_list.append(camera_semseg)
-=======
     
     # 通过客户端对象获取当前的仿真世界
     # 该世界对象包含了仿真中的所有参与者（如车辆、行人等）
@@ -279,7 +267,6 @@
     
     # 将生成的语义分割相机传感器添加到actor_list列表中
     actor_list.append(camera_semseg)
->>>>>>> 90b324d3
 
         # 创建一个同步模式上下文，传入世界对象、RGB相机和语义分割相机，设置帧率为30，
         # 在这个上下文环境中，不同传感器的数据获取将保持同步
@@ -290,13 +277,9 @@
                 clock.tick()
 
                 # Advance the simulation and wait for the data.
-<<<<<<< HEAD
-                # 使用sync_mode.tick函数来进行snapshot（快照），image_rgb（RGB图像数据）和image_semseg（语义分割图像数据）的模拟推进，并设置了一个时间期限2秒
-                snapshot, image_rgb, image_semseg = sync_mode.tick(timeout=2.0)
-=======
+
                 snapshot, image_rgb, image_semseg = sync_mode.tick(timeout=2.0)  
                 #使用sync_mode.tick函数来进行snapshot（快照），image_rgb（RGB图像数据）和image_semseg（语义分割图像数据）的模拟推进，并设置了一个时间期限2秒
->>>>>>> 90b324d3
 
                 # 从当前路点的下一组路点（距离当前路点1.5米范围内）中随机选择一个作为新的路点，
                 # 然后根据新的路点更新车辆的位置姿态，实现车辆在场景中的移动
