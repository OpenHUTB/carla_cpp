--- conflicted
+++ resolved
@@ -1,72 +1,11 @@
-<<<<<<< HEAD
-# 忽略 Doxygen 生成的文档文件夹
+# 忽略 Doxygen 生成的文档
 /*
-# 忽略构建和分发目录
-=======
-Doxygen/*
-oxygen/*
-# 名为 oxygen 的目录下的所有内容
+# 忽略构建目录
 Build
+# 忽略分发目录
 Dist
 
-Deprecated/PythonClient/dist
-# 已弃用的 Python 客户端下的 dist（分发）目录
-TrafficManager/build
-# 交通管理器下的 build（构建）目录
-Util/Build
-# 工具（Util）目录下的构建目录
-Install
-Plugins
-!Unreal/CarlaUE4/Plugins
-Unreal/CarlaUE4/Plugins/Streetmap
-Unreal/CarlaUE4/Plugins/HoudiniEngine# 与虚幻引擎相关的目录，第一个表示排除 Unreal/CarlaUE4/Plugins 目录，后面两个分别是该路径下的特定插件目录
-
-
-
-/ExportedMaps
-/Import/*
-!/Import/README.md#目录下的所有内容，但排除 README.md 文件
-
-*.VC.db
-*.VC.opendb
-*.a
-*.egg-info
-*.kdev4
-*.log
-*.o
-*.pb.cc
-*.pb.h
-*.pid
-*.pri
-*.pro
-*.py[cod]
-*.sln
-*.so
-*.stackdump
-*.sublime-workspace
-*.workspace
-*CodeCompletionFolders.txt
-*CodeLitePreProcessor.txt
-.aria2c.input
-.codelite
-.gdb_history
-.gtest
-.idea
-.tags*
-.vs
-.vscode
-__pycache__
-_benchmarks_results
-_images*
-_out*
-_site
-core
-profiler.csv
->>>>>>> 16681380
-Build
-Dist
-
-# 忽略 Python 客户端的构建目录
+# 忽略已弃用的 Python 客户端的分发目录
 Deprecated/PythonClient/dist
 # 忽略 TrafficManager 的构建目录
 TrafficManager/build
@@ -76,14 +15,13 @@
 Install
 # 忽略插件目录
 Plugins
-# 忽略 Unreal 项目的 CarlaUE4 插件目录，除了 Streetmap 和 HoudiniEngine 插件
-!Unreal/CarlaUE4/Plugins
-Unreal/CarlaUE4/Plugins/Streetmap
-Unreal/CarlaUE4/Plugins/HoudiniEngine
+# 排除 Unreal/CarlaUE4/Plugins 目录下的特定插件，以便不忽略它们
+!Unreal/CarlaUE4/Plugins/Streetmap
+!Unreal/CarlaUE4/Plugins/HoudiniEngine
 
 # 忽略导出的地图目录
 /ExportedMaps
-# 忽略导入的目录，除了 README.md 文件
+# 忽略导入目录下的所有文件和文件夹，但排除 README.md 文件
 /Import/*
 !/Import/README.md
 
