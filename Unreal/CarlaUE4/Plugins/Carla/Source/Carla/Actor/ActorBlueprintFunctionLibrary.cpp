// Copyright (c) 2019 Computer Vision Center (CVC) at the Universitat Autonoma
// de Barcelona (UAB).
// 上面两行意思是版权所有 (c) 2019 巴塞罗那自治大学 (UAB) 计算机视觉中心 (CVC)
//
// This work is licensed under the terms of the MIT license.（本工作遵循 MIT 许可证条款进行授权）
// For a copy, see <https://opensource.org/licenses/MIT>.（如需副本，请访问 <https://opensource.org/licenses/MIT>）

// 引入 Carla 项目的头文件
#include "Carla.h"

// 引入 Carla 中 Actor 蓝图功能库的头文件
#include "Carla/Actor/ActorBlueprintFunctionLibrary.h"

// 引入 Carla 中激光雷达描述的头文件
#include "Carla/Sensor/LidarDescription.h"

// 引入 Carla 中场景捕获传感器的头文件
#include "Carla/Sensor/SceneCaptureSensor.h"

// 引入 Carla 中基于着色器的传感器的头文件
#include "Carla/Sensor/ShaderBasedSensor.h"

// 引入 Carla 中 V2X 路径损耗模型的头文件
#include "Carla/Sensor/V2X/PathLossModel.h"

// 引入 Carla 中作用域栈工具的头文件
#include "Carla/Util/ScopedStack.h"

// 引入标准算法库
#include <algorithm>

// 引入标准库中的极限值
#include <limits>

// 引入标准栈库
#include <stack>

/// Checks validity of FActorDefinition.（检查 FActorDefinition 的有效性）
class FActorDefinitionValidator
{
public:

  /// Iterate all actor definitions and their properties and display messages on
  /// error.
  /// 上面两行代码意思是遍历所有 actor 定义及其属性，并在出错时显示消息
  bool AreValid(const TArray<FActorDefinition> &ActorDefinitions)
  {
    // 调用重载的 AreValid 方法，传入 "Actor Definition" 字符串和 actor 定义数组
    return AreValid(TEXT("Actor Definition"), ActorDefinitions);
  }

  /// Validate @a ActorDefinition and display messages on error.（验证@a ActorDefinition的有效性，并在出现错误时显示消息）
  bool SingleIsValid(const FActorDefinition& Definition)
  {
      // 使用Definition的Id构造一个作用域文本
      auto ScopeText = FString::Printf(TEXT("[Actor Definition : %s]"), *Definition.Id);

      // 将作用域文本推入Stack的作用域栈中
      auto Scope = Stack.PushScope(ScopeText);

      // 调用IsValid函数验证Definition的有效性
      return IsValid(Definition);
  }

private:

  /// If @a Predicate is false, print an error message. If possible the message
  /// is printed to the editor window.
  /// 上面两行代码意思是如果@a Predicate为false，则打印一条错误消息。如果可能，消息将被打印到编辑器窗口中
  template <typename T, typename ... ARGS>
  bool OnScreenAssert(bool Predicate, const T &Format, ARGS && ... Args) const
  {
    if (!Predicate)
    {
      FString Message;
      // 遍历Stack中的所有字符串，并将它们添加到Message中
      for (auto &String : Stack)
      {
        Message += String;
      }
      // 在Message末尾添加一个空格
      Message += TEXT(" ");
      // 使用Format和参数Args格式化字符串，并追加到Message中
      Message += FString::Printf(Format, std::forward<ARGS>(Args) ...);
 
      // 使用UE_LOG记录错误消息
      UE_LOG(LogCarla, Error, TEXT("%s"), *Message);


#if WITH_EDITOR
     // 如果在编辑器模式下，且GEngine对象存在
      if (GEngine)
      {
        // 在屏幕上显示一条调试消息，消息颜色为红色
        GEngine->AddOnScreenDebugMessage(42, 15.0f, FColor::Red, Message);
      }
#endif // WITH_EDITOR（被用来检查是否正在编辑器环境中运行）
    }
    // 返回Predicate的值
    return Predicate;
  }

  /// 为给定类型的项目生成显示ID。
  template <typename T>
  FString GetDisplayId(const FString &Type, size_t Index, const T &Item)
  {
    // 使用Type、Index和Item的Id构造并返回一个格式化的字符串
    return FString::Printf(TEXT("[%s %d : %s]"), *Type, Index, *Item.Id);
  }
 
  /// 为给定类型的字符串项目生成显示ID的重载版本。
  FString GetDisplayId(const FString &Type, size_t Index, const FString &Item)
  {
    // 使用Type、Index和Item字符串构造并返回一个格式化的字符串
    return FString::Printf(TEXT("[%s %d : %s]"), *Type, Index, *Item);
  }

  /// Applies @a Validator to each item in @a Array. Pushes a new context to the
  /// stack for each item.
  /// 上面两行的意思是对@a Array中的每个元素应用@a Validator。为每个元素向堆栈推送一个新的上下文
  template <typename T, typename F>
bool ForEach(const FString &Type, const TArray<T> &Array, F Validator)
{
  bool Result = true; // 初始化结果为true，假设所有元素都通过验证。
  auto Counter = 0u;  // 初始化计数器，用于追踪当前正在验证的元素位置。
 
  // 遍历数组中的每个元素
  for (const auto &Item : Array)
  {
    // 为当前元素生成一个显示ID，并将其推送到堆栈的新上下文中。
    // 这里假设Stack是一个能够管理上下文的某种堆栈结构，而PushScope是一个向堆栈添加新上下文的方法。
    // GetDisplayId是一个函数，用于生成包含元素类型、索引和ID的格式化字符串。
    auto Scope = Stack.PushScope(GetDisplayId(Type, Counter, Item));
 
    // 对当前元素应用Validator进行验证，并将验证结果与当前Result进行逻辑与运算。
    // 如果Validator返回false，则Result也将变为false。
    Result &= Validator(Item);
 
    // 计数器递增，准备验证下一个元素。
    ++Counter;
  }
 
  // 返回最终的验证结果。如果所有元素都通过验证，则Result为true；否则为false。
  return Result;
}


  /// Applies @a IsValid to each item in @a Array. Pushes a new context to the
  /// stack for each item.
  /// 上面两行代码的意思是对@a Array中的每个元素应用验证函数，为每个元素向堆栈推送一个新的上下文
  template <typename T>
bool AreValid(const FString &Type, const TArray<T> &Array)
{
  // 调用ForEach函数，传入类型名称、元素数组和一个lambda表达式作为验证函数。
  // lambda表达式捕获当前对象（this），并调用IsValid成员函数来验证每个元素
  return ForEach(Type, Array, [this](const auto &Item) { return IsValid(Item); });
}

  /// 验证ID是否有效
  bool IsIdValid(const FString &Id)
  {
    /// @todo Do more checks.（@todo 执行更多检查）
    // 使用OnScreenAssert函数来断言ID不为空且不是"."。如果失败，则显示错误信息
    return OnScreenAssert((!Id.IsEmpty() && Id != TEXT(".")), TEXT("Id cannot be empty"));
  }

  /// 验证标签是否有效
  bool AreTagsValid(const FString &Tags)
  {
    /// @todo Do more checks.（@todo 执行更多检查）
    // 使用OnScreenAssert函数来断言标签不为空。如果失败，则显示错误信息
    return OnScreenAssert(!Tags.IsEmpty(), TEXT("Tags cannot be empty"));
  }

  /// 验证类型是否有效
  bool IsValid(const EActorAttributeType Type)
  {
    /// @todo Do more checks.（@todo 执行更多检查）
    // 使用OnScreenAssert函数来断言类型值小于EActorAttributeType枚举的大小。如果失败，则显示错误信息
    return OnScreenAssert(Type < EActorAttributeType::SIZE, TEXT("Invalid type"));
  }

  /// 验证值是否有效
  bool ValueIsValid(const EActorAttributeType Type, const FString &Value)
  {
    /// @todo Do more checks.（@todo 执行更多检查）
    // 当前版本未执行任何检查，直接返回true
    return true;
  }

  // 判断给定的因子变化是否有效
  bool IsValid(const FActorVariation &Variation)
  {
    // 返回以下条件都为真的结果
    return

      //因子变化的ID有效
      IsIdValid(Variation.Id) &&

      //因子变化的类型有效
      IsValid(Variation.Type) &&

      //因子变化的推荐值数量大于0，且推荐值不能为空
      OnScreenAssert(Variation.RecommendedValues.Num() > 0, TEXT("Recommended values cannot be empty")) &&

      //对每个推荐值，调用一个lambda函数检查其是否有效，该函数根据因子变化的类型检查值的有效性
      ForEach(TEXT("Recommended Value"), Variation.RecommendedValues, [&](auto &Value) {
      return ValueIsValid(Variation.Type, Value);
    });
  }

  // 判断给定的因子属性是否有效
  bool IsValid(const FActorAttribute &Attribute)
  {
    // 返回以下条件都为真的结果
    return

      //因子属性的ID有效
      IsIdValid(Attribute.Id) &&

      //因子属性的类型有效
      IsValid(Attribute.Type) &&

      //根据因子属性的类型，其值有效
      ValueIsValid(Attribute.Type, Attribute.Value);
  }

  // 判断给定的角色定义是否有效
  bool IsValid(const FActorDefinition &ActorDefinition)
  {
    /// @todo Validate Class and make sure IDs are not repeated.（@todo验证类别并确保ID不重复）
    //返回以下条件都为真的结果
    return

      //角色定义的ID有效
      IsIdValid(ActorDefinition.Id) &&

      //角色定义的标签有效
      AreTagsValid(ActorDefinition.Tags) &&

      //角色定义的变化（因子变化）集合有效
      AreValid(TEXT("Variation"), ActorDefinition.Variations) &&

      //角色定义的属性集合有效
      AreValid(TEXT("Attribute"), ActorDefinition.Attributes);
  }
  // 一个FScopedStack<FString>类型的栈实例，用于特定的字符串管理或操作
  FScopedStack<FString> Stack;
};

// 定义一个模板函数，用于将多个字符串使用指定的分隔符连接起来
template <typename ... ARGS>
static FString JoinStrings(const FString &Separator, ARGS && ... Args)
{
  // 使用FString的Join方法，将Args中的字符串使用Separator连接起来
  // std::forward<ARGS>(Args) ... 是完美转发，用于保持参数的左值或右值属性
  // TArray<FString>{std::forward<ARGS>(Args) ...} 创建了一个包含所有参数的FString数组
  return FString::Join(TArray<FString>{std::forward<ARGS>(Args) ...}, *Separator);
}
 
// 定义一个函数，用于将FColor颜色对象转换为FString字符串
// 字符串格式为 "R,G,B"，其中R、G、B是颜色的红、绿、蓝分量
static FString ColorToFString(const FColor &Color)
{
  // 调用JoinStrings函数，将颜色的红、绿、蓝分量转换为字符串并用逗号连接
  return JoinStrings(
      TEXT(","), // 使用逗号作为分隔符
      FString::FromInt(Color.R), // 将红色分量转换为字符串
      FString::FromInt(Color.G), // 将绿色分量转换为字符串
      FString::FromInt(Color.B)); // 将蓝色分量转换为字符串
}
 
/// ============================================================================
/// -- Actor definition validators（Actor定义验证器） --------------------------
/// ============================================================================
 
// UActorBlueprintFunctionLibrary类中的成员函数，用于验证单个Actor定义的有效性
bool UActorBlueprintFunctionLibrary::CheckActorDefinition(const FActorDefinition &ActorDefinition)
{
  // 创建FActorDefinitionValidator验证器对象
  FActorDefinitionValidator Validator;

  // 调用验证器的SingleIsValid方法，验证单个Actor定义的有效性
  return Validator.SingleIsValid(ActorDefinition);
}
 
// UActorBlueprintFunctionLibrary类中的成员函数，用于验证多个Actor定义的有效性
bool UActorBlueprintFunctionLibrary::CheckActorDefinitions(const TArray<FActorDefinition> &ActorDefinitions)
{
  // 创建FActorDefinitionValidator验证器对象
  FActorDefinitionValidator Validator;

  // 调用验证器的AreValid方法，验证多个Actor定义的有效性
  return Validator.AreValid(ActorDefinitions);
}
 
/// ============================================================================
/// -- Helpers to create actor definitions （创建Actor定义的辅助函数）----------
/// ============================================================================

// 定义一个模板函数，接受任意数量的字符串参数（可变参数模板）
template <typename ... TStrs>

// 静态函数，用于填充参与者定义（FActorDefinition）的ID和标签（Tags），以及添加一些默认属性
static void FillIdAndTags(FActorDefinition& Def, TStrs && ... Strings)
{
    // 将传入的字符串参数用"."连接，并转换为小写，作为参与者的ID
    Def.Id = JoinStrings(TEXT("."), std::forward<TStrs>(Strings) ...).ToLower();

    // 将传入的字符串参数用","连接，并转换为小写，作为参与者的标签
    Def.Tags = JoinStrings(TEXT(","), std::forward<TStrs>(Strings) ...).ToLower();

  // 每个参与者都会有一个角色名称属性（默认为空）
  FActorVariation ActorRole;
  ActorRole.Id = TEXT("role_name"); // 属性ID
  ActorRole.Type = EActorAttributeType::String; // 属性类型：字符串
  ActorRole.RecommendedValues = { TEXT("default") }; // 推荐值：默认
  ActorRole.bRestrictToRecommended = false; // 是否限制为推荐值：否
  Def.Variations.Emplace(ActorRole); // 将参与者名称属性添加到角色的属性列表中

  // ROS2相关的属性设置
  FActorVariation Var;
  Var.Id = TEXT("ros_name"); // 属性ID：ros名称
  Var.Type = EActorAttributeType::String; // 属性类型：字符串
  Var.RecommendedValues = { Def.Id }; // 推荐值：参与者的ID
  Var.bRestrictToRecommended = false; // 是否限制为推荐值：否
  Def.Variations.Emplace(Var); // 将ROS2名称属性添加到参与者的属性列表中
}

// 定义一个静态函数，用于为参与者名称属性添加推荐值
static void AddRecommendedValuesForActorRoleName(
    FActorDefinition &Definition, // 参与者定义引用
    TArray<FString> &&RecommendedValues) // 推荐值的数组（右值引用）
{
  // 遍历参与者的属性列表
  for (auto &&ActorVariation: Definition.Variations)
  {
    // 如果找到ID为"role_name"的属性
    if (ActorVariation.Id == "role_name")
    {
      // 将该属性的推荐值设置为传入的推荐值
      ActorVariation.RecommendedValues = RecommendedValues;
      return; // 找到后直接返回，不再继续遍历
    }
  }
}

// 定义一个函数，用于为传感器的参与者名称添加推荐值
static void AddRecommendedValuesForSensorRoleNames(FActorDefinition& Definition)
{
    // 为参与者定义的参与者名称添加推荐的传感器位置名称
    AddRecommendedValuesForActorRoleName(Definition, { TEXT("front"), TEXT("back"), TEXT("left"), TEXT("right"), TEXT("front_left"), TEXT("front_right"), TEXT("back_left"), TEXT("back_right") });
}

// 定义一个函数，用于为传感器添加变化属性
static void AddVariationsForSensor(FActorDefinition& Def)
{
    // 创建一个参与者变化对象
    FActorVariation Tick;

    // 设置变化对象的ID为"sensor_tick"
    Tick.Id = TEXT("sensor_tick");

    // 设置变化对象的类型为浮点型
    Tick.Type = EActorAttributeType::Float;

    // 设置变化对象的推荐值为"0.0"
    Tick.RecommendedValues = { TEXT("0.0") };

    // 设置是否限制只能使用推荐值，这里为false，表示不限制
    Tick.bRestrictToRecommended = false;

    // 将变化对象添加到参与者定义的变化列表中
    Def.Variations.Emplace(Tick);
}

// 定义一个函数，用于为触发器添加变化属性
static void AddVariationsForTrigger(FActorDefinition& Def)
{
    // Friction（摩擦力）
    FActorVariation Friction;

    // 设置摩擦力变化对象的ID为"friction"
    Friction.Id = FString("friction");

    // 设置摩擦力变化对象的类型为浮点型
    Friction.Type = EActorAttributeType::Float;

    // 设置摩擦力变化对象的推荐值为"3.5f"
    Friction.RecommendedValues = { TEXT("3.5f") };

    // 设置是否限制只能使用推荐值，这里为false，表示不限制
    Friction.bRestrictToRecommended = false;

    // 将摩擦力变化对象添加到参与者定义的变化列表中
    Def.Variations.Emplace(Friction);

    // Extent（范围）
    FString Extent("extent");
    FString Coordinates[3] = { FString("x"), FString("y"), FString("z") }; // 定义三个坐标轴x, y, z

    // 遍历坐标轴数组
    for (auto Coordinate : Coordinates)
    {
        FActorVariation ExtentCoordinate; // 为每个坐标轴创建一个变化对象

        // 设置变化对象的ID，格式为"extent_x", "extent_y", "extent_z"
        ExtentCoordinate.Id = JoinStrings(TEXT("_"), Extent, Coordinate);

        // 设置变化对象的类型为浮点型
        ExtentCoordinate.Type = EActorAttributeType::Float;

        // 设置变化对象的推荐值为"1.0f"
        ExtentCoordinate.RecommendedValues = { TEXT("1.0f") };

        // 设置是否限制只能使用推荐值，这里为false，表示不限制
        ExtentCoordinate.bRestrictToRecommended = false;

        // 将变化对象添加到参与者定义的变化列表中
        Def.Variations.Emplace(ExtentCoordinate);
    }
}

// 在UActorBlueprintFunctionLibrary类中定义一个成员函数，用于创建一个通用的Actor定义。
// 它接收三个参数：分类（Category）、类型（Type）和ID（Id），并返回一个参与者对象。
FActorDefinition UActorBlueprintFunctionLibrary::MakeGenericDefinition(

    // 分类名称
    const FString& Category, 

    // 参与者的类型
    const FString& Type,

    // 参与者的唯一标识符
    const FString& Id)       
{
    // 创建一个参与者对象，用于存储Actor的定义
    FActorDefinition Definition;

    // 调用FillIdAndTags函数，填充定义中的ID和标签
    FillIdAndTags(Definition, Category, Type, Id); 

    // 返回填充后的定义
    return Definition; 
}

// 在UActorBlueprintFunctionLibrary类中定义一个成员函数，专门用于创建传感器类型的Actor定义。
// 它接收两个参数：类型（Type）和ID（Id），并返回一个FActorDefinition对象。
FActorDefinition UActorBlueprintFunctionLibrary::MakeGenericSensorDefinition(

    // 传感器的类型
    const FString& Type, 

    // 传感器的唯一标识符
    const FString& Id) 
{
    // 调用MakeGenericDefinition函数，创建一个分类为“sensor”的通用定义
    auto Definition = MakeGenericDefinition(TEXT("sensor"), Type, Id); 

    // 调用AddRecommendedValuesForSensorRoleNames函数，为定义添加建议的传感器角色名称值
    AddRecommendedValuesForSensorRoleNames(Definition); 

    // 返回填充后的定义
    return Definition; 
}

// 在UActorBlueprintFunctionLibrary类中定义一个成员函数，用于创建一个相机Actor的定义。
// 它接收两个参数：ID（Id）和一个布尔值（bEnableModifyingPostProcessEffects），指示是否允许修改后处理效果。
// 函数返回一个FActorDefinition对象。
FActorDefinition UActorBlueprintFunctionLibrary::MakeCameraDefinition(

    // 相机的唯一标识符
    const FString& Id, 

    // 是否允许修改后处理效果的标志
    const bool bEnableModifyingPostProcessEffects)
{
    // 创建一个参与者对象，用于存储相机的定义
    FActorDefinition Definition;

    // 定义一个布尔变量，用于指示定义创建是否成功
    bool Success;

    // 调用一个重载版本的MakeCameraDefinition函数（未在代码片段中给出），该版本接受一个额外的Success参数用于输出操作结果
    MakeCameraDefinition(Id, bEnableModifyingPostProcessEffects, Success, Definition);

    // 使用check宏确保定义创建成功，如果失败则触发断言
    check(Success); 
    
    // 返回填充后的定义
    return Definition; 
}

// 定义一个函数，用于创建相机定义
// 该函数属于UActorBlueprintFunctionLibrary类
void UActorBlueprintFunctionLibrary::MakeCameraDefinition(

    // 相机的唯一标识符
    const FString& Id, 

    // 是否允许修改后处理效果
    const bool bEnableModifyingPostProcessEffects, 

    // 函数执行成功与否的标志，通过引用传递，函数内部可以修改其值
    bool& Success, 

    // 相机定义的对象，通过引用传递，函数内部会对其进行填充
    FActorDefinition& Definition) 
{
    // 填充相机定义的基本信息，包括Id和标签（此处标签为"sensor"和"camera"）
    FillIdAndTags(Definition, TEXT("sensor"), TEXT("camera"), Id);

    // 为相机定义添加推荐的参与者名称值，这些值通常与传感器的参与者有关
    AddRecommendedValuesForSensorRoleNames(Definition);

    // 为相机定义添加传感器相关的变体（可能是不同的配置或参数集合）
    AddVariationsForSensor(Definition);

    // 下面的代码块用于添加相机的视野（Field of View, FOV）定义

    // 创建一个FActorVariation对象，用于表示FOV的定义
    FActorVariation FOV; 

    // 设置FOV定义的标识符为"fov"
    FOV.Id = TEXT("fov"); 

    // 设置FOV的类型为浮点型
    FOV.Type = EActorAttributeType::Float; 

    // 为FOV设置一个推荐的值，这里是90.0度
    FOV.RecommendedValues = { TEXT("90.0") }; 

    // 设置是否限制用户只能使用推荐的值，这里设置为false，表示用户可以选择其他值
    FOV.bRestrictToRecommended = false; 

    // 关于分辨率
    // 定义图像的宽度（X轴）变化的结构体
    FActorVariation ResX;

    // 设置该变化项的标识符为"image_size_x"
    ResX.Id = TEXT("image_size_x");

    // 设置该变化项的类型为整数（Int）
    ResX.Type = EActorAttributeType::Int;

    // 设置推荐的值为"800"
    ResX.RecommendedValues = { TEXT("800") };

    // 设置是否限制用户只能使用推荐值，这里设置为false，意味着用户可以选择其他值
    ResX.bRestrictToRecommended = false;

    // 定义图像的高度（Y轴）变化的结构体
    FActorVariation ResY;

    // 设置该变化项的标识符为"image_size_y"
    ResY.Id = TEXT("image_size_y");

    // 设置该变化项的类型为整数（Int）
    ResY.Type = EActorAttributeType::Int;

    // 设置推荐的值为"600"（同样以文本形式给出，但实际为整数）
    ResY.RecommendedValues = { TEXT("600") };

    // 设置是否限制用户只能使用推荐值，这里同样设置为false
    ResY.bRestrictToRecommended = false;

    // 镜头参数
    // 定义镜头圆形衰减参数的结构体
    FActorVariation LensCircleFalloff;

    // 设置该变化项的标识符为"lens_circle_falloff"
    LensCircleFalloff.Id = TEXT("lens_circle_falloff");

    // 设置该变化项的类型为浮点数（Float）
    LensCircleFalloff.Type = EActorAttributeType::Float;

    // 设置推荐的值为"5.0"
    LensCircleFalloff.RecommendedValues = { TEXT("5.0") };

    // 设置是否限制用户只能使用推荐值，这里设置为false
    LensCircleFalloff.bRestrictToRecommended = false;

    // 定义镜头圆形倍增参数的结构体
    FActorVariation LensCircleMultiplier;

    // 设置该变化项的标识符为"lens_circle_multiplier"
    LensCircleMultiplier.Id = TEXT("lens_circle_multiplier");

    // 设置该变化项的类型为浮点数（Float）
    LensCircleMultiplier.Type = EActorAttributeType::Float;

    // 设置推荐的值为"0.0"（以文本形式给出，但实际为浮点数）
    LensCircleMultiplier.RecommendedValues = { TEXT("0.0") };

    // 设置是否限制用户只能使用推荐值，这里同样设置为false
    LensCircleMultiplier.bRestrictToRecommended = false;

    // 定义一个FActorVariation类型的变量LensK，用于表示某种属性或参数的变化
    FActorVariation LensK;

    // 为LensK设置唯一标识符，这里是一个文本字符串"lens_k"
    LensK.Id = TEXT("lens_k");

    // 设置LensK的属性类型为浮点型
    LensK.Type = EActorAttributeType::Float;

    // 为LensK设置一个推荐值列表，这里只有一个值"-1.0"
    LensK.RecommendedValues = { TEXT("-1.0") };

    // 设置是否将LensK的值限制在推荐值之内，这里设置为false，表示不限制
    LensK.bRestrictToRecommended = false;

    // 定义一个FActorVariation类型的变量LensKcube，与LensK类似，但表示不同的属性或参数
    FActorVariation LensKcube;

    // 为LensKcube设置唯一标识符"lens_kcube"
    LensKcube.Id = TEXT("lens_kcube");

    // 设置LensKcube的属性类型也为浮点型
    LensKcube.Type = EActorAttributeType::Float;

    // 为LensKcube设置一个推荐值列表，这里只有一个值"0.0"
    LensKcube.RecommendedValues = { TEXT("0.0") };

    // 设置是否将LensKcube的值限制在推荐值之内，这里也设置为false
    LensKcube.bRestrictToRecommended = false;

    // 定义一个FActorVariation类型的变量LensXSize，表示透镜在X轴方向上的尺寸变化
    FActorVariation LensXSize;

    // 为LensXSize设置唯一标识符"lens_x_size"
    LensXSize.Id = TEXT("lens_x_size");

    // 设置LensXSize的属性类型也为浮点型
    LensXSize.Type = EActorAttributeType::Float;

    // 为LensXSize设置一个推荐值列表，这里只有一个值"0.08"
    LensXSize.RecommendedValues = { TEXT("0.08") };

    // 设置是否将LensXSize的值限制在推荐值之内，这里也设置为false
    LensXSize.bRestrictToRecommended = false;

    // 定义一个FActorVariation类型的变量LensYSize，表示透镜在Y轴方向上的尺寸变化
    FActorVariation LensYSize;

    // 为LensYSize设置唯一标识符"lens_y_size"
    LensYSize.Id = TEXT("lens_y_size");

    // 设置LensYSize的属性类型也为浮点型
    LensYSize.Type = EActorAttributeType::Float;

    // 为LensYSize设置一个推荐值列表，这里只有一个值"0.08"
    LensYSize.RecommendedValues = { TEXT("0.08") };

    // 设置是否将LensYSize的值限制在推荐值之内，这里也设置为false
    LensYSize.bRestrictToRecommended = false;


 // 将一系列变量（如分辨率、视野等）添加到定义的变化列表中
Definition.Variations.Append({
    ResX,           // 分辨率X轴
    ResY,           // 分辨率Y轴
    FOV,            // 视野（Field of View）
    LensCircleFalloff, // 镜头圆形衰减
    LensCircleMultiplier, // 镜头圆形倍增器
    LensK,          // 镜头K值（一种镜头畸变参数）
    LensKcube,      // 镜头K立方值（另一种镜头畸变参数）
    LensXSize,      // 镜头X轴尺寸
    LensYSize});    // 镜头Y轴尺寸
 
// 如果启用了修改后处理效果的功能
if (bEnableModifyingPostProcessEffects)
{
    // 创建一个后处理效果的变化定义
    FActorVariation PostProccess;
    PostProccess.Id = TEXT("enable_postprocess_effects"); // 设置变化的标识符
    PostProccess.Type = EActorAttributeType::Bool;        // 设置变化类型为布尔值
    PostProccess.RecommendedValues = { TEXT("true") };    // 设置推荐的值为"true"（启用）
    PostProccess.bRestrictToRecommended = false;          // 不限制用户只能使用推荐值
 
    // 创建一个关于Gamma值的变化定义
    FActorVariation Gamma;
    Gamma.Id = TEXT("gamma");         // 设置变化的标识符为"gamma"
    Gamma.Type = EActorAttributeType::Float; // 设置变化类型为浮点数
    Gamma.RecommendedValues = { TEXT("2.2") }; // 设置推荐的Gamma值为2.2
    Gamma.bRestrictToRecommended = false;      // 不限制用户只能使用推荐的Gamma值
}

    // 运动模糊配置
   // 定义运动模糊强度的变化属性
    FActorVariation MBIntesity; 
    MBIntesity.Id = TEXT("motion_blur_intensity"); // 设置属性的唯一标识符
    MBIntesity.Type = EActorAttributeType::Float; // 指定属性类型为浮点数
    MBIntesity.RecommendedValues = { TEXT("0.45") }; // 设置推荐的运动模糊强度值
    MBIntesity.bRestrictToRecommended = false; // 允许用户选择不使用推荐值
 
    // 定义运动模糊最大扭曲的变化属性
    FActorVariation MBMaxDistortion;
    MBMaxDistortion.Id = TEXT("motion_blur_max_distortion"); // 设置属性的唯一标识符
    MBMaxDistortion.Type = EActorAttributeType::Float; // 指定属性类型为浮点数
    MBMaxDistortion.RecommendedValues = { TEXT("0.35") }; // 设置推荐的运动模糊最大扭曲值
    MBMaxDistortion.bRestrictToRecommended = false; // 允许用户选择不使用推荐值
 
    // 定义运动模糊最小对象屏幕尺寸的变化属性
    FActorVariation MBMinObjectScreenSize;
    MBMinObjectScreenSize.Id = TEXT("motion_blur_min_object_screen_size"); // 设置属性的唯一标识符
    MBMinObjectScreenSize.Type = EActorAttributeType::Float; // 指定属性类型为浮点数
    MBMinObjectScreenSize.RecommendedValues = { TEXT("0.1") }; // 设置推荐的运动模糊最小对象屏幕尺寸值
    MBMinObjectScreenSize.bRestrictToRecommended = false; // 允许用户选择不使用推荐值

    // 关于镜头光晕效果的设置
    FActorVariation LensFlareIntensity; // 声明一个FActorVariation类型的对象，用于存储镜头光晕强度的配置

    // 设置对象的Id属性，用于唯一标识这个变量
    LensFlareIntensity.Id = TEXT("lens_flare_intensity"); // 将Id设置为"lens_flare_intensity"，这是一个字符串标识符

    // 设置对象的Type属性，指定变量的数据类型
    LensFlareIntensity.Type = EActorAttributeType::Float; // 将类型设置为浮点型（Float），意味着镜头光晕的强度是一个浮点数

    // 设置RecommendedValues属性，提供推荐的变量值列表
    LensFlareIntensity.RecommendedValues = { TEXT("0.1") }; // 这里只提供了一个推荐值"0.1"，意味着默认情况下镜头光晕的强度被设置为0.1

    // 设置bRestrictToRecommended属性，决定变量值是否必须为推荐值之一
    LensFlareIntensity.bRestrictToRecommended = false; // 设置为false，意味着镜头光晕的强度值不仅限于推荐值，可以是任意浮点数。


    // 初始化一个名为BloomIntensity的FActorVariation对象，用于控制Bloom效果的强度
    FActorVariation BloomIntensity;

    // 设置BloomIntensity的标识符（ID）为"bloom_intensity"，用于在引擎中唯一标识这个变量
    BloomIntensity.Id = TEXT("bloom_intensity");

    // 设置BloomIntensity的类型为Float，表示这个变量的值是一个浮点数
    BloomIntensity.Type = EActorAttributeType::Float;

    // 设置BloomIntensity的推荐值为0.675。这通常是一个经验值，可以在编辑器中作为默认值或推荐值显示
    BloomIntensity.RecommendedValues = { TEXT("0.675") };

    // 设置BloomIntensity是否限制为仅使用推荐值。这里设置为false，意味着用户可以选择任何值
    BloomIntensity.bRestrictToRecommended = false;

    // 更多信息（这些链接提供了关于如何在Unreal Engine中使用和配置这些效果的详细信息）:
    // https://docs.unrealengine.com/en-US/Engine/Rendering/PostProcessEffects/AutomaticExposure/index.html
    // https://docs.unrealengine.com/en-US/Engine/Rendering/PostProcessEffects/DepthOfField/CinematicDOFMethods/index.html
    // https://docs.unrealengine.com/en-US/Engine/Rendering/PostProcessEffects/ColorGrading/index.html

    // 初始化一个名为ExposureMode的FActorVariation对象，用于控制曝光模式
    FActorVariation ExposureMode;

    // 设置ExposureMode的标识符（ID）为"exposure_mode"，用于在引擎中唯一标识这个变量
    ExposureMode.Id = TEXT("exposure_mode");

    // 设置ExposureMode的类型为String，表示这个变量的值是一个字符串
    ExposureMode.Type = EActorAttributeType::String;

    // 设置ExposureMode的推荐值为"histogram"和"manual"，表示曝光模式可以是基于直方图的自动曝光或手动曝光
    ExposureMode.RecommendedValues = { TEXT("histogram"), TEXT("manual") };

    // 设置ExposureMode是否限制为仅使用推荐值。这里设置为true，意味着用户只能选择推荐值之一
    ExposureMode.bRestrictToRecommended = true;

    // 初始化一个名为ExposureCompensation的FActorVariation对象，用于控制曝光的对数调整
    FActorVariation ExposureCompensation;

    // 设置ExposureCompensation的标识符（ID）为"exposure_compensation"，用于在引擎中唯一标识这个变量
    ExposureCompensation.Id = TEXT("exposure_compensation");

    // 设置ExposureCompensation的类型为Float，表示这个变量的值是一个浮点数
    ExposureCompensation.Type = EActorAttributeType::Float;

    // 设置ExposureCompensation的推荐值为0.0
    // 不同的值代表不同的亮度调整倍数：-1表示2倍暗，-2表示4倍暗；1表示2倍亮，2表示4倍亮
    ExposureCompensation.RecommendedValues = { TEXT("0.0") };

    // 设置ExposureCompensation是否限制为仅使用推荐值。这里设置为false，意味着用户可以选择任何值
    ExposureCompensation.bRestrictToRecommended = false;

    // - 手动设置 ------------------------------------------------

    // 用于计算相机曝光比例的公式是：
    // 曝光 = 1 / (1.2 * 2^(log2( N²/t * 100/S )))

    // 相机的快门速度，单位为秒
    FActorVariation ShutterSpeed; // (1/t)，t为快门时间的倒数
    ShutterSpeed.Id = TEXT("shutter_speed"); // 设置属性ID为"shutter_speed"
    ShutterSpeed.Type = EActorAttributeType::Float; // 设置属性类型为浮点型
    ShutterSpeed.RecommendedValues = { TEXT("200.0") }; // 设置推荐的属性值为"200.0"
    ShutterSpeed.bRestrictToRecommended = false; // 设置是否限制用户只能使用推荐值

    // 相机的传感器灵敏度。
    FActorVariation ISO; // S，感光度
    ISO.Id = TEXT("iso"); // 设置属性ID为"iso"
    ISO.Type = EActorAttributeType::Float; // 设置属性类型为浮点型
    ISO.RecommendedValues = { TEXT("100.0") }; // 设置推荐的属性值为"100.0"
    ISO.bRestrictToRecommended = false; // 设置是否限制用户只能使用推荐值

    // 定义相机镜头开口的大小。
    // 使用较大的数值将减少景深（DOF）效果。
    FActorVariation Aperture; // N，光圈值（f值），注意这里注释中的N与代码中的fstop对应，通常f值越小，光圈越大
    Aperture.Id = TEXT("fstop"); // 设置属性ID为"fstop"
    Aperture.Type = EActorAttributeType::Float; // 设置属性类型为浮点型
    Aperture.RecommendedValues = { TEXT("1.4") }; // 设置推荐的属性值为"1.4"
    Aperture.bRestrictToRecommended = false; // 设置是否限制用户只能使用推荐值


    // - 直方图相关设置 ---------------------------------------------

    // 自动曝光的最小亮度值，它限制了眼睛能够适应的最低亮度范围
    FActorVariation ExposureMinBright; // 自动曝光最小亮度变量
    ExposureMinBright.Id = TEXT("exposure_min_bright"); // 设置变量的ID为"exposure_min_bright"
    ExposureMinBright.Type = EActorAttributeType::Float; // 设置变量的类型为浮点型
    ExposureMinBright.RecommendedValues = { TEXT("10.0") }; // 设置推荐值为10.0
    ExposureMinBright.bRestrictToRecommended = false; // 设置不限制变量值必须为推荐值

    // 自动曝光的最大亮度值，它限制了眼睛能够适应的最高亮度范围
    FActorVariation ExposureMaxBright; // 自动曝光最大亮度变量
    ExposureMaxBright.Id = TEXT("exposure_max_bright"); // 设置变量的ID为"exposure_max_bright"
    ExposureMaxBright.Type = EActorAttributeType::Float; // 设置变量的类型为浮点型
    ExposureMaxBright.RecommendedValues = { TEXT("12.0") }; // 设置推荐值为12.0
    ExposureMaxBright.bRestrictToRecommended = false; // 设置不限制变量值必须为推荐值

    // 从暗环境到亮环境的适应速度
    FActorVariation ExposureSpeedUp; // 曝光上调速度变量
    ExposureSpeedUp.Id = TEXT("exposure_speed_up"); // 设置变量的ID为"exposure_speed_up"
    ExposureSpeedUp.Type = EActorAttributeType::Float; // 设置变量的类型为浮点型
    ExposureSpeedUp.RecommendedValues = { TEXT("3.0") }; // 设置推荐值为3.0
    ExposureSpeedUp.bRestrictToRecommended = false; // 设置不限制变量值必须为推荐值

    // 从亮环境到暗环境的适应速度
    FActorVariation ExposureSpeedDown; // 曝光下调速度变量
    ExposureSpeedDown.Id = TEXT("exposure_speed_down"); // 设置变量的ID为"exposure_speed_down"
    ExposureSpeedDown.Type = EActorAttributeType::Float; // 设置变量的类型为浮点型
    ExposureSpeedDown.RecommendedValues = { TEXT("1.0") }; // 设置推荐值为1.0
    ExposureSpeedDown.bRestrictToRecommended = false; // 设置不限制变量值必须为推荐值

    // 18%反射率（Albedo）的校准常数
    FActorVariation CalibrationConstant; // 校准常数变量
    CalibrationConstant.Id = TEXT("calibration_constant"); // 设置变量的ID为"calibration_constant"
    CalibrationConstant.Type = EActorAttributeType::Float; // 设置变量的类型为浮点型
    CalibrationConstant.RecommendedValues = { TEXT("16.0") }; // 设置推荐值为16.0
    CalibrationConstant.bRestrictToRecommended = false; // 设置不限制变量值必须为推荐值

    // 景深效果应保持清晰的距离
    // 单位为虚幻引擎单位（厘米）
    FActorVariation FocalDistance; // 焦距距离变量
    FocalDistance.Id = TEXT("focal_distance"); // 设置变量的ID为"focal_distance"
    FocalDistance.Type = EActorAttributeType::Float; // 设置变量的类型为浮点型
    FocalDistance.RecommendedValues = { TEXT("1000.0") }; // 设置推荐值为1000.0
    FocalDistance.bRestrictToRecommended = false; // 设置不限制变量值必须为推荐值

    // 50%深度模糊系数
    FActorVariation DepthBlurAmount; // 深度模糊量
    DepthBlurAmount.Id = TEXT("blur_amount"); // 标识符为"blur_amount"
    DepthBlurAmount.Type = EActorAttributeType::Float; // 类型为浮点数
    DepthBlurAmount.RecommendedValues = { TEXT("1.0") }; // 推荐值为1.0
    DepthBlurAmount.bRestrictToRecommended = false; // 不限制为推荐值

    // 在1920x分辨率下的深度模糊半径（以像素为单位）
    FActorVariation DepthBlurRadius; // 深度模糊半径
    DepthBlurRadius.Id = TEXT("blur_radius"); // 标识符为"blur_radius"
    DepthBlurRadius.Type = EActorAttributeType::Float; // 类型为浮点数
    DepthBlurRadius.RecommendedValues = { TEXT("0.0") }; // 推荐值为0.0
    DepthBlurRadius.bRestrictToRecommended = false; // 不限制为推荐值

    // 定义相机镜头的开口大小，光圈是1.0/fstop，
    // 典型的镜头可以小到f/1.2（大开口），
    // 较大的数值会减少景深效果
    FActorVariation MaxAperture; // 最大光圈
    MaxAperture.Id = TEXT("min_fstop"); // 标识符为"min_fstop"
    MaxAperture.Type = EActorAttributeType::Float; // 类型为浮点数
    MaxAperture.RecommendedValues = { TEXT("1.2") }; // 推荐值为1.2
    MaxAperture.bRestrictToRecommended = false; // 不限制为推荐值

    // 定义镜头内光圈叶片的数量（在4到16之间）
    FActorVariation BladeCount; // 叶片数量
    BladeCount.Id = TEXT("blade_count"); // 标识符为"blade_count"
    BladeCount.Type = EActorAttributeType::Int; // 类型为整数
    BladeCount.RecommendedValues = { TEXT("5") }; // 推荐值为5
    BladeCount.bRestrictToRecommended = false; // 不限制为推荐值

    // - 调色映射器设置 -----------------------------------
    // 您可以调整这些调色映射器控件，以模拟其他类型的胶片库存，用于您的项目
    FActorVariation FilmSlope; // 胶片斜率变量
    FilmSlope.Id = TEXT("slope"); // 变量标识符设置为"slope"
    FilmSlope.Type = EActorAttributeType::Float; // 变量类型设置为浮点型
    FilmSlope.RecommendedValues = { TEXT("0.88") }; // 推荐值设置为0.88
    FilmSlope.bRestrictToRecommended = false; // 不限制用户只能使用推荐值

    FActorVariation FilmToe; // 胶片趾部变量
    FilmToe.Id = TEXT("toe"); // 变量标识符设置为"toe"
    FilmToe.Type = EActorAttributeType::Float; // 变量类型设置为浮点型
    FilmToe.RecommendedValues = { TEXT("0.55") }; // 推荐值设置为0.55
    FilmToe.bRestrictToRecommended = false; // 不限制用户只能使用推荐值

    FActorVariation FilmShoulder; // 胶片肩部变量
    FilmShoulder.Id = TEXT("shoulder"); // 变量标识符设置为"shoulder"
    FilmShoulder.Type = EActorAttributeType::Float; // 变量类型设置为浮点型
    FilmShoulder.RecommendedValues = { TEXT("0.26") }; // 推荐值设置为0.26
    FilmShoulder.bRestrictToRecommended = false; // 不限制用户只能使用推荐值

    FActorVariation FilmBlackClip; // 胶片黑色截断变量
    FilmBlackClip.Id = TEXT("black_clip"); // 变量标识符设置为"black_clip"
    FilmBlackClip.Type = EActorAttributeType::Float; // 变量类型设置为浮点型
    FilmBlackClip.RecommendedValues = { TEXT("0.0") }; // 推荐值设置为0.0
    FilmBlackClip.bRestrictToRecommended = false; // 不限制用户只能使用推荐值

    FActorVariation FilmWhiteClip; // 胶片白色截断变量
    FilmWhiteClip.Id = TEXT("white_clip"); // 变量标识符设置为"white_clip"
    FilmWhiteClip.Type = EActorAttributeType::Float; // 变量类型设置为浮点型
    FilmWhiteClip.RecommendedValues = { TEXT("0.04") }; // 推荐值设置为0.04
    FilmWhiteClip.bRestrictToRecommended = false; // 不限制用户只能使用推荐值


    // 颜色相关设置
    FActorVariation Temperature;// 温度变量
    Temperature.Id = TEXT("temp"); // 设置温度变量的标识符为"temp"
    Temperature.Type = EActorAttributeType::Float;// 设置温度变量的类型为浮点数
    Temperature.RecommendedValues = { TEXT("6500.0") };// 为温度变量设置推荐值
    Temperature.bRestrictToRecommended = false;// 设置是否限制变量值只能为推荐值

    FActorVariation Tint; // 色调变量
    Tint.Id = TEXT("tint");// 设置色调变量的标识符为"tint"
    Tint.Type = EActorAttributeType::Float;// 设置色调变量的类型为浮点数
    Tint.RecommendedValues = { TEXT("0.0") };// 为色调变量设置推荐值
    Tint.bRestrictToRecommended = false;// 设置是否限制变量值只能为推荐值

    FActorVariation ChromaticIntensity;// 色散强度变量
    ChromaticIntensity.Id = TEXT("chromatic_aberration_intensity");// 设置色散强度变量的标识符为"chromatic_aberration_intensity"
    ChromaticIntensity.Type = EActorAttributeType::Float; // 设置色散强度变量的类型为浮点数
    ChromaticIntensity.RecommendedValues = { TEXT("0.0") };// 为色散强度变量设置推荐值
    ChromaticIntensity.bRestrictToRecommended = false;// 设置是否限制变量值只能为推荐值

    FActorVariation ChromaticOffset;// 色散偏移变量
    ChromaticOffset.Id = TEXT("chromatic_aberration_offset"); // 设置色散偏移变量的标识符为"chromatic_aberration_offset"
    ChromaticOffset.Type = EActorAttributeType::Float;// 设置色散偏移变量的类型为浮点数
    ChromaticOffset.RecommendedValues = { TEXT("0.0") }; // 为色散偏移变量设置推荐值
    ChromaticOffset.bRestrictToRecommended = false;// 设置是否限制变量值只能为推荐值

    // 向一个名为Definition的对象的Variations属性中添加一个新的集合
    Definition.Variations.Append({
        
        // 曝光模式
        ExposureMode,

        // 曝光补偿
        ExposureCompensation,

        // 快门速度
        ShutterSpeed,

        // ISO感光度
        ISO,

        // 光圈大小
        Aperture,

        // 后期处理
        PostProccess,

        // Gamma值，用于调整图像的亮度
        Gamma,

        // MB强度
        MBIntesity,

        // MB最大畸变
        MBMaxDistortion,

        // 镜头光晕强度
        LensFlareIntensity,

        // 泛光强度
        BloomIntensity,

        // MB最小对象屏幕大小
        MBMinObjectScreenSize,

        // 曝光最小亮度
        ExposureMinBright,

        // 曝光最大亮度
        ExposureMaxBright,

        // 曝光加速
        ExposureSpeedUp,

        // 曝光减速
        ExposureSpeedDown,

        // 校准常数
        CalibrationConstant,

        // 焦距
        FocalDistance,

        // 最大光圈
        MaxAperture,

        // 光圈叶片数量
        BladeCount,

        // 景深模糊量
        DepthBlurAmount,

        // 景深模糊半径
        DepthBlurRadius,

        // 胶片斜率（影响图像对比度）
        FilmSlope,

        // 胶片趾部（影响图像暗部细节）
        FilmToe,

        // 胶片肩部（影响图像亮部细节）
        FilmShoulder,

        // 胶片黑剪（最暗部被剪切的程度）
        FilmBlackClip,

        // 胶片白剪（最亮部被剪切的程度）
        FilmWhiteClip,

        // 色温
        Temperature,

        // 色调
        Tint,

        // 色差强度
        ChromaticIntensity,

        // 色差偏移
        ChromaticOffset
        });

    // 调用CheckActorDefinition函数来检查Definition对象是否有效或符合某种标准
    // 并将结果赋值给Success变量
    Success = CheckActorDefinition(Definition);
}

// 定义一个函数，该函数属于UActorBlueprintFunctionLibrary类，用于创建一个法线相机的定义
FActorDefinition UActorBlueprintFunctionLibrary::MakeNormalsCameraDefinition()
{
  // 创建一个FActorDefinition类型的对象Definition，用于存储相机定义
  FActorDefinition Definition; 

  // 定义一个布尔变量Success，用于标记操作是否成功
  bool Success; 

  // 调用重载的MakeNormalsCameraDefinition函数，传入Success和Definition的引用，以填充Definition并设置Success的值
  MakeNormalsCameraDefinition(Success, Definition);

  // 使用check宏来验证Success是否为true，如果不是，则程序将在这里崩溃。这是一种调试时的保护措施。
  check(Success);

  // 返回填充好的Definition对象
  return Definition;
}
 
// 定义一个重载的函数，该函数同样属于UActorBlueprintFunctionLibrary类，用于填充法线相机的定义
void UActorBlueprintFunctionLibrary::MakeNormalsCameraDefinition(bool &Success, FActorDefinition &Definition)
{
  // 调用FillIdAndTags函数为Definition设置ID和标签，这里设置的ID为"sensor"，标签包括"camera"和"normals"
  FillIdAndTags(Definition, TEXT("sensor"), TEXT("camera"), TEXT("normals"));

  // 调用AddRecommendedValuesForSensorRoleNames函数为Definition添加建议的角色名称值，这些值可能用于优化相机性能或行为
  AddRecommendedValuesForSensorRoleNames(Definition);

  // 调用AddVariationsForSensor函数为Definition添加传感器的变种或变体，这可能包括不同的配置或设置以适应不同的使用场景
  AddVariationsForSensor(Definition);

  // 视场角设置
  FActorVariation FOV; // 创建一个FActorVariation类型的对象FOV，用于表示相机的视场角变化
  FOV.Id = TEXT("fov"); // 设置FOV对象的ID为"fov"，这是其唯一标识符
  FOV.Type = EActorAttributeType::Float; // 设置FOV对象的类型为浮点型，表示视场角是一个浮点数
  FOV.RecommendedValues = { TEXT("90.0") }; // 为FOV对象设置一个推荐的视场角值
  FOV.bRestrictToRecommended = false; // 设置FOV对象是否限制为只能使用推荐值

  // 分辨率设置
  FActorVariation ResX; // 创建一个FActorVariation类型的对象ResX，用于表示相机图像宽度的变化
  ResX.Id = TEXT("image_size_x"); // 设置ResX对象的ID为"image_size_x"，表示图像宽度
  ResX.Type = EActorAttributeType::Int; // 设置ResX对象的类型为整型，表示图像宽度是一个整数
  ResX.RecommendedValues = { TEXT("800") }; // 为ResX对象设置一个推荐的图像宽度值
  ResX.bRestrictToRecommended = false; // 设置ResX对象是否限制为只能使用推荐值

  FActorVariation ResY; // 创建一个FActorVariation类型的对象ResY，用于表示相机图像高度的变化
  ResY.Id = TEXT("image_size_y"); // 设置ResY对象的ID为"image_size_y"，表示图像高度
  ResY.Type = EActorAttributeType::Int; // 设置ResY对象的类型为整型，表示图像高度是一个整数
  ResY.RecommendedValues = { TEXT("600") }; // 为ResY对象设置一个推荐的图像高度值
  ResY.bRestrictToRecommended = false; // 设置ResY对象是否限制为只能使用推荐值

  // 镜头参数
  FActorVariation LensCircleFalloff; // 镜头圆形衰减参数
  LensCircleFalloff.Id = TEXT("lens_circle_falloff"); // 设置参数ID为"lens_circle_falloff"
  LensCircleFalloff.Type = EActorAttributeType::Float; // 设置参数类型为浮点型
  LensCircleFalloff.RecommendedValues = { TEXT("5.0") }; // 设置推荐值为"5.0"
  LensCircleFalloff.bRestrictToRecommended = false; // 设置不限制用户只能使用推荐值

  FActorVariation LensCircleMultiplier; // 镜头圆形倍增参数
  LensCircleMultiplier.Id = TEXT("lens_circle_multiplier"); // 设置参数ID为"lens_circle_multiplier"
  LensCircleMultiplier.Type = EActorAttributeType::Float; // 设置参数类型为浮点型
  LensCircleMultiplier.RecommendedValues = { TEXT("0.0") }; // 设置推荐值为"0.0"
  LensCircleMultiplier.bRestrictToRecommended = false; // 设置不限制用户只能使用推荐值

  FActorVariation LensK; // 镜头K参数
  LensK.Id = TEXT("lens_k"); // 设置参数ID为"lens_k"
  LensK.Type = EActorAttributeType::Float; // 设置参数类型为浮点型
  LensK.RecommendedValues = { TEXT("-1.0") }; // 设置推荐值为"-1.0"
  LensK.bRestrictToRecommended = false; // 设置不限制用户只能使用推荐值

  FActorVariation LensKcube; // 镜头K的三次方参数
  LensKcube.Id = TEXT("lens_kcube"); // 设置参数ID为"lens_kcube"
  LensKcube.Type = EActorAttributeType::Float; // 设置参数类型为浮点型
  LensKcube.RecommendedValues = { TEXT("0.0") }; // 设置推荐值为"0.0"
  LensKcube.bRestrictToRecommended = false; // 设置不限制用户只能使用推荐值

  FActorVariation LensXSize; // 镜头X轴大小参数
  LensXSize.Id = TEXT("lens_x_size"); // 设置参数ID为"lens_x_size"
  LensXSize.Type = EActorAttributeType::Float; // 设置参数类型为浮点型
  LensXSize.RecommendedValues = { TEXT("0.08") }; // 设置推荐值
  LensXSize.bRestrictToRecommended = false; // 不限制为只能使用推荐值

  FActorVariation LensYSize; // 镜头Y轴大小参数
  LensYSize.Id = TEXT("lens_y_size"); // 设置参数ID为"lens_y_size"
  LensYSize.Type = EActorAttributeType::Float; // 设置参数类型为浮点型
  LensYSize.RecommendedValues = { TEXT("0.08") }; // 设置推荐值
  LensYSize.bRestrictToRecommended = false; // 不限制为只能使用推荐值

  // 将一个包含多个参数的集合追加到Definitions的Variations列表中
  Definition.Variations.Append({
      ResX,       // 分辨率X轴
      ResY,       // 分辨率Y轴
      FOV,        // 视场角
      LensCircleFalloff, // 镜头圆形衰减
      LensCircleMultiplier, // 镜头圆形倍乘器
      LensK,      // 镜头K系数
      LensKcube,  // 镜头K立方系数
      LensXSize,  // 镜头X尺寸
      LensYSize });// 镜头Y尺寸

  // 调用CheckActorDefinition函数检查Definition是否有效，并将结果存储在Success变量中
  Success = CheckActorDefinition(Definition);
}

// UActorBlueprintFunctionLibrary类的成员函数MakeIMUDefinition，用于创建一个IMU（惯性测量单元）的定义
FActorDefinition UActorBlueprintFunctionLibrary::MakeIMUDefinition()
{
    FActorDefinition Definition; // 创建一个FActorDefinition类型的对象Definition

    bool Success; // 声明一个布尔类型的变量Success，用于存储操作的结果
    
    // 调用MakeIMUDefinition函数，该函数填充Definition并设置Success
    MakeIMUDefinition(Success, Definition);

    // 使用check宏断言Success为真，如果为假则触发断言错误
    check(Success);

    // 返回填充好的Definition对象
    return Definition;
}

// 定义UActorBlueprintFunctionLibrary类的成员函数MakeIMUDefinition，用于创建一个IMU（惯性测量单元）的定义，包含成功标志和定义结构体
void UActorBlueprintFunctionLibrary::MakeIMUDefinition(
    bool &Success,         // 成功标志的引用，用于指示函数执行是否成功
    FActorDefinition &Definition) // 定义结构体的引用，用于存储IMU的定义信息
{
  // 为定义填充ID和标签，分别为"sensor"、"other"和"imu"
  FillIdAndTags(Definition, TEXT("sensor"), TEXT("other"), TEXT("imu"));

  // 为传感器添加变体信息
  AddVariationsForSensor(Definition);
 
  // ------------------------ 噪声种子 --------------------------------
  // 创建一个噪声种子的变体信息
  FActorVariation NoiseSeed;
  NoiseSeed.Id = TEXT("noise_seed");            // 设置ID为"noise_seed"
  NoiseSeed.Type = EActorAttributeType::Int;    // 设置类型为整型
  NoiseSeed.RecommendedValues = { TEXT("0") };  // 设置推荐值为0
  NoiseSeed.bRestrictToRecommended = false;     // 设置不限制为推荐值
 
  // -------------------------------- 加速度计标准差 --------------------------
  // X 分量
  FActorVariation StdDevAccelX;
  StdDevAccelX.Id = TEXT("noise_accel_stddev_x"); // 设置ID为"noise_accel_stddev_x"
  StdDevAccelX.Type = EActorAttributeType::Float; // 设置类型为浮点型
  StdDevAccelX.RecommendedValues = { TEXT("0.0") }; // 设置推荐值为0.0
  StdDevAccelX.bRestrictToRecommended = false;     // 设置不限制为推荐值

  // Y 分量
  FActorVariation StdDevAccelY;
  StdDevAccelY.Id = TEXT("noise_accel_stddev_y"); // 设置ID为"noise_accel_stddev_y"
  StdDevAccelY.Type = EActorAttributeType::Float; // 设置类型为浮点型
  StdDevAccelY.RecommendedValues = { TEXT("0.0") }; // 设置推荐值为0.0
  StdDevAccelY.bRestrictToRecommended = false;     // 设置不限制为推荐值

  // Z 分量
  FActorVariation StdDevAccelZ;
  StdDevAccelZ.Id = TEXT("noise_accel_stddev_z"); // 设置ID为"noise_accel_stddev_z"
  StdDevAccelZ.Type = EActorAttributeType::Float; // 设置类型为浮点型
  StdDevAccelZ.RecommendedValues = { TEXT("0.0") }; // 设置推荐值为0.0
  StdDevAccelZ.bRestrictToRecommended = false;     // 设置不限制为推荐值


  // - 陀螺仪标准差 --------------
  // X 分量
  FActorVariation StdDevGyroX; // 定义一个变量，用于存储陀螺仪X轴方向的标准差
  StdDevGyroX.Id = TEXT("noise_gyro_stddev_x"); // 设置该变量的标识符为"noise_gyro_stddev_x"
  StdDevGyroX.Type = EActorAttributeType::Float; // 设置该变量的类型为浮点数
  StdDevGyroX.RecommendedValues = { TEXT("0.0") }; // 设置该变量的推荐值为0.0
  StdDevGyroX.bRestrictToRecommended = false; // 设置该变量不受推荐值的限制

  // Y 分量
  FActorVariation StdDevGyroY; // 定义一个变量，用于存储陀螺仪Y轴方向的标准差
  StdDevGyroY.Id = TEXT("noise_gyro_stddev_y"); // 设置该变量的标识符为"noise_gyro_stddev_y"
  StdDevGyroY.Type = EActorAttributeType::Float; // 设置该变量的类型为浮点数
  StdDevGyroY.RecommendedValues = { TEXT("0.0") }; // 设置该变量的推荐值为0.0
  StdDevGyroY.bRestrictToRecommended = false; // 设置该变量不受推荐值的限制

  // Z 分量
  FActorVariation StdDevGyroZ; // 定义一个变量，用于存储陀螺仪Z轴方向的标准差
  StdDevGyroZ.Id = TEXT("noise_gyro_stddev_z"); // 设置该变量的标识符为"noise_gyro_stddev_z"
  StdDevGyroZ.Type = EActorAttributeType::Float; // 设置该变量的类型为浮点数
  StdDevGyroZ.RecommendedValues = { TEXT("0.0") }; // 设置该变量的推荐值为0.0
  StdDevGyroZ.bRestrictToRecommended = false; // 设置该变量不受推荐值的限制

  // - 陀螺仪偏差 ----------------------------
  // X 分量
  FActorVariation BiasGyroX; // 定义一个用于表示陀螺仪X轴偏差的变量
  BiasGyroX.Id = TEXT("noise_gyro_bias_x"); // 设置该变量的标识符为"noise_gyro_bias_x"
  BiasGyroX.Type = EActorAttributeType::Float; // 设置该变量的类型为浮点型
  BiasGyroX.RecommendedValues = { TEXT("0.0") }; // 设置该变量的推荐值为0.0
  BiasGyroX.bRestrictToRecommended = false; // 设置该变量不强制限制为推荐值

  // Y 分量
  FActorVariation BiasGyroY; // 定义一个用于表示陀螺仪Y轴偏差的变量
  BiasGyroY.Id = TEXT("noise_gyro_bias_y"); // 设置该变量的标识符为"noise_gyro_bias_y"
  BiasGyroY.Type = EActorAttributeType::Float; // 设置该变量的类型为浮点型
  BiasGyroY.RecommendedValues = { TEXT("0.0") }; // 设置该变量的推荐值为0.0
  BiasGyroY.bRestrictToRecommended = false; // 设置该变量不强制限制为推荐值
<<<<<<< HEAD
=======

  // Z 分量
  FActorVariation BiasGyroZ; // 定义一个用于表示陀螺仪Z轴偏差的变量
  BiasGyroZ.Id = TEXT("noise_gyro_bias_z"); // 设置该变量的标识符为"noise_gyro_bias_z"
  BiasGyroZ.Type = EActorAttributeType::Float; // 设置该变量的类型为浮点型
  BiasGyroZ.RecommendedValues = { TEXT("0.0") }; // 设置该变量的推荐值为0.0
  BiasGyroZ.bRestrictToRecommended = false; // 设置该变量不强制限制为推荐值
>>>>>>> 54b65f6d

  // Z 分量
  FActorVariation BiasGyroZ; // 定义一个用于表示陀螺仪Z轴偏差的变量
  BiasGyroZ.Id = TEXT("noise_gyro_bias_z"); // 设置该变量的标识符为"noise_gyro_bias_z"
  BiasGyroZ.Type = EActorAttributeType::Float; // 设置该变量的类型为浮点型
  BiasGyroZ.RecommendedValues = { TEXT("0.0") }; // 设置该变量的推荐值为0.0
  BiasGyroZ.bRestrictToRecommended = false; // 设置该变量不强制限制为推荐值

  // 将一系列变量添加到Definition的Variations列表中，这些变量通常用于定义某个物体的噪声和偏差特性
  Definition.Variations.Append({
      // 噪声种子，用于生成随机数序列，以模拟噪声的随机性
      NoiseSeed,      

      // 加速度计X轴的标准偏差，表示X轴加速度测量值的噪声水平
      StdDevAccelX,      

      // 加速度计Y轴的标准偏差，表示Y轴加速度测量值的噪声水平
      StdDevAccelY,   

      // 加速度计Z轴的标准偏差，表示Z轴加速度测量值的噪声水平
      StdDevAccelZ,  

      // 陀螺仪X轴的标准偏差，表示X轴角速度测量值的噪声水平
      StdDevGyroX,   

      // 陀螺仪Y轴的标准偏差，表示Y轴角速度测量值的噪声水平
      StdDevGyroY,     

      // 陀螺仪Z轴的标准偏差，表示Z轴角速度测量值的噪声水平
      StdDevGyroZ,     

      // 陀螺仪X轴的偏差，表示X轴角速度测量值的固定偏移量
      BiasGyroX, 

      // 陀螺仪Y轴的偏差，表示Y轴角速度测量值的固定偏移量
      BiasGyroY, 

      // 陀螺仪Z轴的偏差，表示Z轴角速度测量值的固定偏移量
      BiasGyroZ          
      });

  // 调用CheckActorDefinition函数来检查Definition对象的有效性或配置是否正确
  Success = CheckActorDefinition(Definition);


FActorDefinition UActorBlueprintFunctionLibrary::MakeRadarDefinition()
{
  FActorDefinition Definition;
  bool Success;
  MakeRadarDefinition(Success, Definition);
  check(Success);
  return Definition;
}

void UActorBlueprintFunctionLibrary::MakeRadarDefinition(
    bool &Success,
    FActorDefinition &Definition)
{
  FillIdAndTags(Definition, TEXT("sensor"), TEXT("other"), TEXT("radar"));
  AddVariationsForSensor(Definition);

  FActorVariation HorizontalFOV;
  HorizontalFOV.Id = TEXT("horizontal_fov");
  HorizontalFOV.Type = EActorAttributeType::Float;
  HorizontalFOV.RecommendedValues = { TEXT("30") };
  HorizontalFOV.bRestrictToRecommended = false;

  FActorVariation VerticalFOV;
  VerticalFOV.Id = TEXT("vertical_fov");
  VerticalFOV.Type = EActorAttributeType::Float;
  VerticalFOV.RecommendedValues = { TEXT("30") };
  VerticalFOV.bRestrictToRecommended = false;

  FActorVariation Range;
  Range.Id = TEXT("range");
  Range.Type = EActorAttributeType::Float;
  Range.RecommendedValues = { TEXT("100") };
  Range.bRestrictToRecommended = false;

  FActorVariation PointsPerSecond;
  PointsPerSecond.Id = TEXT("points_per_second");
  PointsPerSecond.Type = EActorAttributeType::Int;
  PointsPerSecond.RecommendedValues = { TEXT("1500") };
  PointsPerSecond.bRestrictToRecommended = false;

  // Noise seed
  FActorVariation NoiseSeed;
  NoiseSeed.Id = TEXT("noise_seed");
  NoiseSeed.Type = EActorAttributeType::Int;
  NoiseSeed.RecommendedValues = { TEXT("0") };
  NoiseSeed.bRestrictToRecommended = false;

  Definition.Variations.Append({
    HorizontalFOV,
    VerticalFOV,
    Range,
    PointsPerSecond,
    NoiseSeed});

  Success = CheckActorDefinition(Definition);
}

FActorDefinition UActorBlueprintFunctionLibrary::MakeLidarDefinition(
    const FString &Id)
{
  FActorDefinition Definition;
  bool Success;
  MakeLidarDefinition(Id, Success, Definition);
  check(Success);
  return Definition;
}

void UActorBlueprintFunctionLibrary::MakeLidarDefinition(
    const FString &Id,
    bool &Success,
    FActorDefinition &Definition)
{
  FillIdAndTags(Definition, TEXT("sensor"), TEXT("lidar"), Id);
  AddRecommendedValuesForSensorRoleNames(Definition);
  AddVariationsForSensor(Definition);
  // Number of channels.
  FActorVariation Channels;
  Channels.Id = TEXT("channels");
  Channels.Type = EActorAttributeType::Int;
  Channels.RecommendedValues = { TEXT("32") };
  // Range.
  FActorVariation Range;
  Range.Id = TEXT("range");
  Range.Type = EActorAttributeType::Float;
  Range.RecommendedValues = { TEXT("10.0") }; // 10 meters
  // Points per second.
  FActorVariation PointsPerSecond;
  PointsPerSecond.Id = TEXT("points_per_second");
  PointsPerSecond.Type = EActorAttributeType::Int;
  PointsPerSecond.RecommendedValues = { TEXT("56000") };
  // Frequency.
  FActorVariation Frequency;
  Frequency.Id = TEXT("rotation_frequency");
  Frequency.Type = EActorAttributeType::Float;
  Frequency.RecommendedValues = { TEXT("10.0") };
  // Upper FOV limit.
  FActorVariation UpperFOV;
  UpperFOV.Id = TEXT("upper_fov");
  UpperFOV.Type = EActorAttributeType::Float;
  UpperFOV.RecommendedValues = { TEXT("10.0") };
  // Lower FOV limit.
  FActorVariation LowerFOV;
  LowerFOV.Id = TEXT("lower_fov");
  LowerFOV.Type = EActorAttributeType::Float;
  LowerFOV.RecommendedValues = { TEXT("-30.0") };
  // Horizontal FOV.
  FActorVariation HorizontalFOV;
  HorizontalFOV.Id = TEXT("horizontal_fov");
  HorizontalFOV.Type = EActorAttributeType::Float;
  HorizontalFOV.RecommendedValues = { TEXT("360.0") };
  // Atmospheric Attenuation Rate.
  FActorVariation AtmospAttenRate;
  AtmospAttenRate.Id = TEXT("atmosphere_attenuation_rate");
  AtmospAttenRate.Type = EActorAttributeType::Float;
  AtmospAttenRate.RecommendedValues = { TEXT("0.004") };
  // Noise seed
  FActorVariation NoiseSeed;
  NoiseSeed.Id = TEXT("noise_seed");
  NoiseSeed.Type = EActorAttributeType::Int;
  NoiseSeed.RecommendedValues = { TEXT("0") };
  NoiseSeed.bRestrictToRecommended = false;
  // Dropoff General Rate
  FActorVariation DropOffGenRate;
  DropOffGenRate.Id = TEXT("dropoff_general_rate");
  DropOffGenRate.Type = EActorAttributeType::Float;
  DropOffGenRate.RecommendedValues = { TEXT("0.45") };
  // Dropoff intensity limit.
  FActorVariation DropOffIntensityLimit;
  DropOffIntensityLimit.Id = TEXT("dropoff_intensity_limit");
  DropOffIntensityLimit.Type = EActorAttributeType::Float;
  DropOffIntensityLimit.RecommendedValues = { TEXT("0.8") };
  // Dropoff at zero intensity.
  FActorVariation DropOffAtZeroIntensity;
  DropOffAtZeroIntensity.Id = TEXT("dropoff_zero_intensity");
  DropOffAtZeroIntensity.Type = EActorAttributeType::Float;
  DropOffAtZeroIntensity.RecommendedValues = { TEXT("0.4") };
  // Noise in lidar cloud points.
  FActorVariation StdDevLidar;
  StdDevLidar.Id = TEXT("noise_stddev");
  StdDevLidar.Type = EActorAttributeType::Float;
  StdDevLidar.RecommendedValues = { TEXT("0.0") };

  if (Id == "ray_cast") {
    Definition.Variations.Append({
      Channels,
      Range,
      PointsPerSecond,
      Frequency,
      UpperFOV,
      LowerFOV,
      AtmospAttenRate,
      NoiseSeed,
      DropOffGenRate,
      DropOffIntensityLimit,
      DropOffAtZeroIntensity,
      StdDevLidar,
      HorizontalFOV});
  }
  else if (Id == "ray_cast_semantic") {
    Definition.Variations.Append({
      Channels,
      Range,
      PointsPerSecond,
      Frequency,
      UpperFOV,
      LowerFOV,
      HorizontalFOV});
  }
  else {
    DEBUG_ASSERT(false);
  }

  Success = CheckActorDefinition(Definition);
}

FActorDefinition UActorBlueprintFunctionLibrary::MakeV2XDefinition()
{
  FActorDefinition Definition;
  bool Success;
  MakeV2XDefinition(Success, Definition);
  check(Success);
  return Definition;
}

void UActorBlueprintFunctionLibrary::MakeV2XDefinition(
    bool &Success,
    FActorDefinition &Definition)
{
  FillIdAndTags(Definition, TEXT("sensor"), TEXT("other"), TEXT("v2x"));
  AddVariationsForSensor(Definition);

  // - Noise seed --------------------------------
  FActorVariation NoiseSeed;
  NoiseSeed.Id = TEXT("noise_seed");
  NoiseSeed.Type = EActorAttributeType::Int;
  NoiseSeed.RecommendedValues = { TEXT("0") };
  NoiseSeed.bRestrictToRecommended = false;  

  //Frequency
  FActorVariation Frequency;
  Frequency.Id = TEXT("frequency_ghz");
  Frequency.Type = EActorAttributeType::Float;
  Frequency.RecommendedValues = { TEXT("5.9")};

  //TransmitPower
  FActorVariation TransmitPower;
  TransmitPower.Id = TEXT("transmit_power");
  TransmitPower.Type = EActorAttributeType::Float;
  TransmitPower.RecommendedValues = { TEXT("21.5")};

  //ReceiveSensitivity
  FActorVariation ReceiverSensitivity;
  ReceiverSensitivity.Id = TEXT("receiver_sensitivity");
  ReceiverSensitivity.Type = EActorAttributeType::Float;
  ReceiverSensitivity.RecommendedValues = { TEXT("-99.0")};

  //Combined Antenna Gain in dBi
  FActorVariation CombinedAntennaGain;
  CombinedAntennaGain.Id = TEXT("combined_antenna_gain");
  CombinedAntennaGain.Type = EActorAttributeType::Float;
  CombinedAntennaGain.RecommendedValues = { TEXT("10.0")};  

  //Scenario
  FActorVariation Scenario;
  Scenario.Id = TEXT("scenario");
  Scenario.Type = EActorAttributeType::String;
  Scenario.RecommendedValues = { TEXT("highway"), TEXT("rural"), TEXT("urban")};
  Scenario.bRestrictToRecommended = true;

  //Path loss exponent
  FActorVariation PLE;
  PLE.Id = TEXT("path_loss_exponent");
  PLE.Type = EActorAttributeType::Float;
  PLE.RecommendedValues = { TEXT("2.7")};
  

  //FSPL reference distance for LDPL calculation
  FActorVariation FSPL_RefDistance;
  FSPL_RefDistance.Id = TEXT("d_ref");
  FSPL_RefDistance.Type = EActorAttributeType::Float;
  FSPL_RefDistance.RecommendedValues = { TEXT("1.0")};

  //filter distance to speed up calculation
  FActorVariation FilterDistance;
  FilterDistance.Id = TEXT("filter_distance");
  FilterDistance.Type = EActorAttributeType::Float;
  FilterDistance.RecommendedValues = { TEXT("500.0")};

  //etsi fading
  FActorVariation EtsiFading;
  EtsiFading.Id = TEXT("use_etsi_fading");
  EtsiFading.Type = EActorAttributeType::Bool;
  EtsiFading.RecommendedValues = { TEXT("true")};

  //custom fading std deviation
  FActorVariation CustomFadingStddev;
  CustomFadingStddev.Id = TEXT("custom_fading_stddev");
  CustomFadingStddev.Type = EActorAttributeType::Float;
  CustomFadingStddev.RecommendedValues = { TEXT("0.0")};

  // Min Cam Generation
  FActorVariation GenCamMin;
  GenCamMin.Id = TEXT("gen_cam_min");
  GenCamMin.Type = EActorAttributeType::Float;
  GenCamMin.RecommendedValues = { TEXT("0.1")};

  // Max Cam Generation
  FActorVariation GenCamMax;
  GenCamMax.Id = TEXT("gen_cam_max");
  GenCamMax.Type = EActorAttributeType::Float;
  GenCamMax.RecommendedValues = { TEXT("1.0")};

  //Fixed Rate
  FActorVariation FixedRate;
  FixedRate.Id = TEXT("fixed_rate");
  FixedRate.Type = EActorAttributeType::Bool;
  FixedRate.RecommendedValues = { TEXT("false")};

  //path loss model
  FActorVariation PLModel;
  PLModel.Id = TEXT("path_loss_model");
  PLModel.Type = EActorAttributeType::String;
  PLModel.RecommendedValues = { TEXT("winner"), TEXT("geometric")};
  PLModel.bRestrictToRecommended = true;

  //V2x Sensor sends GNSS position in CAM messages
  // - Latitude ----------------------------------
  FActorVariation StdDevLat;
  StdDevLat.Id = TEXT("noise_lat_stddev");
  StdDevLat.Type = EActorAttributeType::Float;
  StdDevLat.RecommendedValues = { TEXT("0.0") };
  StdDevLat.bRestrictToRecommended = false;
  FActorVariation BiasLat;
  BiasLat.Id = TEXT("noise_lat_bias");
  BiasLat.Type = EActorAttributeType::Float;
  BiasLat.RecommendedValues = { TEXT("0.0") };
  BiasLat.bRestrictToRecommended = false;

  // - Longitude ---------------------------------
  FActorVariation StdDevLong;
  StdDevLong.Id = TEXT("noise_lon_stddev");
  StdDevLong.Type = EActorAttributeType::Float;
  StdDevLong.RecommendedValues = { TEXT("0.0") };
  StdDevLong.bRestrictToRecommended = false;
  FActorVariation BiasLong;
  BiasLong.Id = TEXT("noise_lon_bias");
  BiasLong.Type = EActorAttributeType::Float;
  BiasLong.RecommendedValues = { TEXT("0.0") };
  BiasLong.bRestrictToRecommended = false;

  // - Altitude ----------------------------------
  FActorVariation StdDevAlt;
  StdDevAlt.Id = TEXT("noise_alt_stddev");
  StdDevAlt.Type = EActorAttributeType::Float;
  StdDevAlt.RecommendedValues = { TEXT("0.0") };
  StdDevAlt.bRestrictToRecommended = false;
  FActorVariation BiasAlt;
  BiasAlt.Id = TEXT("noise_alt_bias");
  BiasAlt.Type = EActorAttributeType::Float;
  BiasAlt.RecommendedValues = { TEXT("0.0") };
  BiasAlt.bRestrictToRecommended = false;

    // - Heading ----------------------------------
  FActorVariation StdDevHeading;
  StdDevHeading.Id = TEXT("noise_head_stddev");
  StdDevHeading.Type = EActorAttributeType::Float;
  StdDevHeading.RecommendedValues = { TEXT("0.0") };
  StdDevHeading.bRestrictToRecommended = false;
  FActorVariation BiasHeading;
  BiasHeading.Id = TEXT("noise_head_bias");
  BiasHeading.Type = EActorAttributeType::Float;
  BiasHeading.RecommendedValues = { TEXT("0.0") };
  BiasHeading.bRestrictToRecommended = false;
  
  //V2x Sensor sends acceleration in CAM messages
  // - Accelerometer Standard Deviation ----------
  // X Component
  FActorVariation StdDevAccelX;
  StdDevAccelX.Id = TEXT("noise_accel_stddev_x");
  StdDevAccelX.Type = EActorAttributeType::Float;
  StdDevAccelX.RecommendedValues = { TEXT("0.0") };
  StdDevAccelX.bRestrictToRecommended = false;
  // Y Component
  FActorVariation StdDevAccelY;
  StdDevAccelY.Id = TEXT("noise_accel_stddev_y");
  StdDevAccelY.Type = EActorAttributeType::Float;
  StdDevAccelY.RecommendedValues = { TEXT("0.0") };
  StdDevAccelY.bRestrictToRecommended = false;
  // Z Component
  FActorVariation StdDevAccelZ;
  StdDevAccelZ.Id = TEXT("noise_accel_stddev_z");
  StdDevAccelZ.Type = EActorAttributeType::Float;
  StdDevAccelZ.RecommendedValues = { TEXT("0.0") };
  StdDevAccelZ.bRestrictToRecommended = false;

  // Yaw rate
  FActorVariation StdDevYawrate;
  StdDevYawrate.Id = TEXT("noise_yawrate_stddev");
  StdDevYawrate.Type = EActorAttributeType::Float;
  StdDevYawrate.RecommendedValues = { TEXT("0.0") };
  StdDevYawrate.bRestrictToRecommended = false;
  FActorVariation BiasYawrate;
  BiasYawrate.Id = TEXT("noise_yawrate_bias");
  BiasYawrate.Type = EActorAttributeType::Float;
  BiasYawrate.RecommendedValues = { TEXT("0.0") };
  BiasYawrate.bRestrictToRecommended = false; 

  //V2x Sensor sends speed in CAM messages
  // X Component
  FActorVariation StdDevVelX;
  StdDevVelX.Id = TEXT("noise_vel_stddev_x");
  StdDevVelX.Type = EActorAttributeType::Float;
  StdDevVelX.RecommendedValues = { TEXT("0.0") };
  StdDevVelX.bRestrictToRecommended = false;

  Definition.Variations.Append({
    NoiseSeed,
    TransmitPower,
    ReceiverSensitivity,
    Frequency,
    CombinedAntennaGain,
    Scenario,
    PLModel,
    PLE,
    FSPL_RefDistance,
    FilterDistance,
    EtsiFading,
    CustomFadingStddev,
    GenCamMin,
    GenCamMax,
    FixedRate,
    StdDevLat,
    BiasLat,
    StdDevLong,
    BiasLong,
    StdDevAlt,
    BiasAlt,
    StdDevHeading,
    BiasHeading,
    StdDevAccelX,
    StdDevAccelY,
    StdDevAccelZ,
    StdDevYawrate,
    BiasYawrate,
    StdDevVelX});
  Success = CheckActorDefinition(Definition);
}    

FActorDefinition UActorBlueprintFunctionLibrary::MakeCustomV2XDefinition()
{
  FActorDefinition Definition;
  bool Success;
  MakeCustomV2XDefinition(Success, Definition);
  check(Success);
  return Definition;
}

void UActorBlueprintFunctionLibrary::MakeCustomV2XDefinition(
    bool &Success,
    FActorDefinition &Definition)
{
  FillIdAndTags(Definition, TEXT("sensor"), TEXT("other"), TEXT("v2x_custom"));
  AddVariationsForSensor(Definition);

  // - Noise seed --------------------------------
  FActorVariation NoiseSeed;
  NoiseSeed.Id = TEXT("noise_seed");
  NoiseSeed.Type = EActorAttributeType::Int;
  NoiseSeed.RecommendedValues = { TEXT("0") };
  NoiseSeed.bRestrictToRecommended = false;  

  //TransmitPower
  FActorVariation TransmitPower;
  TransmitPower.Id = TEXT("transmit_power");
  TransmitPower.Type = EActorAttributeType::Float;
  TransmitPower.RecommendedValues = { TEXT("21.5")};

  //ReceiveSensitivity
  FActorVariation ReceiverSensitivity;
  ReceiverSensitivity.Id = TEXT("receiver_sensitivity");
  ReceiverSensitivity.Type = EActorAttributeType::Float;
  ReceiverSensitivity.RecommendedValues = { TEXT("-99.0")};

  //Frequency
  FActorVariation Frequency;
  Frequency.Id = TEXT("frequency_ghz");
  Frequency.Type = EActorAttributeType::Float;
  Frequency.RecommendedValues = { TEXT("5.9")};

  //Combined Antenna Gain in dBi
  FActorVariation CombinedAntennaGain;
  CombinedAntennaGain.Id = TEXT("combined_antenna_gain");
  CombinedAntennaGain.Type = EActorAttributeType::Float;
  CombinedAntennaGain.RecommendedValues = { TEXT("10.0")};

  //Scenario
  FActorVariation Scenario;
  Scenario.Id = TEXT("scenario");
  Scenario.Type = EActorAttributeType::String;
  Scenario.RecommendedValues = { TEXT("highway"), TEXT("rural"), TEXT("urban")};
  Scenario.bRestrictToRecommended = true;

  //Path loss exponent
  FActorVariation PLE;
  PLE.Id = TEXT("path_loss_exponent");
  PLE.Type = EActorAttributeType::Float;
  PLE.RecommendedValues = { TEXT("2.7")};
  

  //FSPL reference distance for LDPL calculation
  FActorVariation FSPL_RefDistance;
  FSPL_RefDistance.Id = TEXT("d_ref");
  FSPL_RefDistance.Type = EActorAttributeType::Float;
  FSPL_RefDistance.RecommendedValues = { TEXT("1.0")};

  //filter distance to speed up calculation
  FActorVariation FilterDistance;
  FilterDistance.Id = TEXT("filter_distance");
  FilterDistance.Type = EActorAttributeType::Float;
  FilterDistance.RecommendedValues = { TEXT("500.0")};

  //etsi fading
  FActorVariation EtsiFading;
  EtsiFading.Id = TEXT("use_etsi_fading");
  EtsiFading.Type = EActorAttributeType::Bool;
  EtsiFading.RecommendedValues = { TEXT("true")};

  //custom fading std deviation
  FActorVariation CustomFadingStddev;
  CustomFadingStddev.Id = TEXT("custom_fading_stddev");
  CustomFadingStddev.Type = EActorAttributeType::Float;
  CustomFadingStddev.RecommendedValues = { TEXT("0.0")};

  //path loss model
  FActorVariation PLModel;
  PLModel.Id = TEXT("path_loss_model");
  PLModel.Type = EActorAttributeType::String;
  PLModel.RecommendedValues = { TEXT("winner"), TEXT("geometric")};
  PLModel.bRestrictToRecommended = true;
  
  
  Definition.Variations.Append({
    NoiseSeed,
    TransmitPower,
    ReceiverSensitivity,
    Frequency,
    CombinedAntennaGain,
    Scenario,
    PLModel,
    PLE,
    FSPL_RefDistance,
    FilterDistance,
    EtsiFading,
    CustomFadingStddev
});

  Success = CheckActorDefinition(Definition);
}


FActorDefinition UActorBlueprintFunctionLibrary::MakeGnssDefinition()
{
  FActorDefinition Definition;
  bool Success;
  MakeGnssDefinition(Success, Definition);
  check(Success);
  return Definition;
}

void UActorBlueprintFunctionLibrary::MakeGnssDefinition(
    bool &Success,
    FActorDefinition &Definition)
{
  FillIdAndTags(Definition, TEXT("sensor"), TEXT("other"), TEXT("gnss"));
  AddVariationsForSensor(Definition);

  // - Noise seed --------------------------------
  FActorVariation NoiseSeed;
  NoiseSeed.Id = TEXT("noise_seed");
  NoiseSeed.Type = EActorAttributeType::Int;
  NoiseSeed.RecommendedValues = { TEXT("0") };
  NoiseSeed.bRestrictToRecommended = false;

  // - Latitude ----------------------------------
  FActorVariation StdDevLat;
  StdDevLat.Id = TEXT("noise_lat_stddev");
  StdDevLat.Type = EActorAttributeType::Float;
  StdDevLat.RecommendedValues = { TEXT("0.0") };
  StdDevLat.bRestrictToRecommended = false;
  FActorVariation BiasLat;
  BiasLat.Id = TEXT("noise_lat_bias");
  BiasLat.Type = EActorAttributeType::Float;
  BiasLat.RecommendedValues = { TEXT("0.0") };
  BiasLat.bRestrictToRecommended = false;

  // - Longitude ---------------------------------
  FActorVariation StdDevLong;
  StdDevLong.Id = TEXT("noise_lon_stddev");
  StdDevLong.Type = EActorAttributeType::Float;
  StdDevLong.RecommendedValues = { TEXT("0.0") };
  StdDevLong.bRestrictToRecommended = false;
  FActorVariation BiasLong;
  BiasLong.Id = TEXT("noise_lon_bias");
  BiasLong.Type = EActorAttributeType::Float;
  BiasLong.RecommendedValues = { TEXT("0.0") };
  BiasLong.bRestrictToRecommended = false;

  // - Altitude ----------------------------------
  FActorVariation StdDevAlt;
  StdDevAlt.Id = TEXT("noise_alt_stddev");
  StdDevAlt.Type = EActorAttributeType::Float;
  StdDevAlt.RecommendedValues = { TEXT("0.0") };
  StdDevAlt.bRestrictToRecommended = false;
  FActorVariation BiasAlt;
  BiasAlt.Id = TEXT("noise_alt_bias");
  BiasAlt.Type = EActorAttributeType::Float;
  BiasAlt.RecommendedValues = { TEXT("0.0") };
  BiasAlt.bRestrictToRecommended = false;

  Definition.Variations.Append({
    NoiseSeed,
    StdDevLat,
    BiasLat,
    StdDevLong,
    BiasLong,
    StdDevAlt,
    BiasAlt});

  Success = CheckActorDefinition(Definition);
}

void UActorBlueprintFunctionLibrary::MakeVehicleDefinition(
    const FVehicleParameters &Parameters,
    bool &Success,
    FActorDefinition &Definition)
{
  /// @todo We need to validate here the params.
  FillIdAndTags(Definition, TEXT("vehicle"), Parameters.Make, Parameters.Model);
  AddRecommendedValuesForActorRoleName(Definition,
      {TEXT("autopilot"), TEXT("scenario"), TEXT("ego_vehicle")});
  Definition.Class = Parameters.Class;

  if (Parameters.RecommendedColors.Num() > 0)
  {
    FActorVariation Colors;
    Colors.Id = TEXT("color");
    Colors.Type = EActorAttributeType::RGBColor;
    Colors.bRestrictToRecommended = false;
    for (auto &Color : Parameters.RecommendedColors)
    {
      Colors.RecommendedValues.Emplace(ColorToFString(Color));
    }
    Definition.Variations.Emplace(Colors);
  }

  if (Parameters.SupportedDrivers.Num() > 0)
  {
    FActorVariation Drivers;
    Drivers.Id = TEXT("driver_id");
    Drivers.Type = EActorAttributeType::Int;
    Drivers.bRestrictToRecommended = true;
    for (auto &Id : Parameters.SupportedDrivers)
    {
      Drivers.RecommendedValues.Emplace(FString::FromInt(Id));
    }
    Definition.Variations.Emplace(Drivers);
  }

  FActorVariation StickyControl;
  StickyControl.Id = TEXT("sticky_control");
  StickyControl.Type = EActorAttributeType::Bool;
  StickyControl.bRestrictToRecommended = false;
  StickyControl.RecommendedValues.Emplace(TEXT("true"));
  Definition.Variations.Emplace(StickyControl);

  FActorVariation TerramechanicsAttribute;
  TerramechanicsAttribute.Id = TEXT("terramechanics");
  TerramechanicsAttribute.Type = EActorAttributeType::Bool;
  TerramechanicsAttribute.bRestrictToRecommended = false;
  TerramechanicsAttribute.RecommendedValues.Emplace(TEXT("false"));
  Definition.Variations.Emplace(TerramechanicsAttribute);

  Definition.Attributes.Emplace(FActorAttribute{
    TEXT("object_type"),
    EActorAttributeType::String,
    Parameters.ObjectType});

  Definition.Attributes.Emplace(FActorAttribute{
    TEXT("base_type"),
    EActorAttributeType::String,
    Parameters.BaseType});
  Success = CheckActorDefinition(Definition);

  Definition.Attributes.Emplace(FActorAttribute{
    TEXT("special_type"),
    EActorAttributeType::String,
    Parameters.SpecialType});
  Success = CheckActorDefinition(Definition);

  Definition.Attributes.Emplace(FActorAttribute{
    TEXT("number_of_wheels"),
    EActorAttributeType::Int,
    FString::FromInt(Parameters.NumberOfWheels)});
  Success = CheckActorDefinition(Definition);

  Definition.Attributes.Emplace(FActorAttribute{
    TEXT("generation"),
    EActorAttributeType::Int,
    FString::FromInt(Parameters.Generation)});
  Success = CheckActorDefinition(Definition);

  Definition.Attributes.Emplace(FActorAttribute{
    TEXT("has_dynamic_doors"),
    EActorAttributeType::Bool,
    Parameters.HasDynamicDoors ? TEXT("true") : TEXT("false")});
  Success = CheckActorDefinition(Definition);

  Definition.Attributes.Emplace(FActorAttribute{
    TEXT("has_lights"),
    EActorAttributeType::Bool,
    Parameters.HasLights ? TEXT("true") : TEXT("false")});
  Success = CheckActorDefinition(Definition);
}

template <typename T, typename Functor>
static void FillActorDefinitionArray(
    const TArray<T> &ParameterArray,
    TArray<FActorDefinition> &Definitions,
    Functor Maker)
{
  for (auto &Item : ParameterArray)
  {
    FActorDefinition Definition;
    bool Success = false;
    Maker(Item, Success, Definition);
    if (Success)
    {
      Definitions.Emplace(std::move(Definition));
    }
  }
}

void UActorBlueprintFunctionLibrary::MakeVehicleDefinitions(
    const TArray<FVehicleParameters> &ParameterArray,
    TArray<FActorDefinition> &Definitions)
{
  FillActorDefinitionArray(ParameterArray, Definitions, &MakeVehicleDefinition);
}

void UActorBlueprintFunctionLibrary::MakePedestrianDefinition(
    const FPedestrianParameters &Parameters,
    bool &Success,
    FActorDefinition &Definition)
{
  /// @todo We need to validate here the params.
  FillIdAndTags(Definition, TEXT("walker"),  TEXT("pedestrian"), Parameters.Id);
  AddRecommendedValuesForActorRoleName(Definition, {TEXT("pedestrian")});
  Definition.Class = Parameters.Class;

  auto GetGender = [](EPedestrianGender Value) {
    switch (Value)
    {
      case EPedestrianGender::Female: return TEXT("female");
      case EPedestrianGender::Male:   return TEXT("male");
      default:                        return TEXT("other");
    }
  };

  auto GetAge = [](EPedestrianAge Value) {
    switch (Value)
    {
      case EPedestrianAge::Child:     return TEXT("child");
      case EPedestrianAge::Teenager:  return TEXT("teenager");
      case EPedestrianAge::Elderly:   return TEXT("elderly");
      default:                        return TEXT("adult");
    }
  };

  Definition.Attributes.Emplace(FActorAttribute{
    TEXT("gender"),
    EActorAttributeType::String,
    GetGender(Parameters.Gender)});

  Definition.Attributes.Emplace(FActorAttribute{
    TEXT("generation"),
    EActorAttributeType::Int,
    FString::FromInt(Parameters.Generation)});

  Definition.Attributes.Emplace(FActorAttribute{
    TEXT("age"),
    EActorAttributeType::String,
    GetAge(Parameters.Age)});


  Definition.Attributes.Emplace(FActorAttribute{
    TEXT("can_use_wheelchair"),
    EActorAttributeType::Bool,
    Parameters.bCanUseWheelChair ? TEXT("true") : TEXT("false") });

  if (Parameters.Speed.Num() > 0)
  {
    FActorVariation Speed;
    Speed.Id = TEXT("speed");
    Speed.Type = EActorAttributeType::Float;
    for (auto &Value : Parameters.Speed)
    {
      Speed.RecommendedValues.Emplace(FString::SanitizeFloat(Value));
    }
    Speed.bRestrictToRecommended = false;
    Definition.Variations.Emplace(Speed);
  }

  bool bCanUseWheelChair = Parameters.bCanUseWheelChair;

  FActorVariation IsInvincible;
  IsInvincible.Id = TEXT("is_invincible");
  IsInvincible.Type = EActorAttributeType::Bool;
  IsInvincible.RecommendedValues = { TEXT("true") };
  IsInvincible.bRestrictToRecommended = false;
  Definition.Variations.Emplace(IsInvincible);

  FActorVariation WheelChairVariation;
  WheelChairVariation.Id = TEXT("use_wheelchair");
  WheelChairVariation.Type = EActorAttributeType::Bool;
  if(bCanUseWheelChair)
  {
    WheelChairVariation.RecommendedValues = { TEXT("false"), TEXT("true") };
  }
  else
  {
    WheelChairVariation.RecommendedValues = { TEXT("false") };
  }
  WheelChairVariation.bRestrictToRecommended = true;
  Definition.Variations.Emplace(WheelChairVariation);

  Success = CheckActorDefinition(Definition);
}

void UActorBlueprintFunctionLibrary::MakePedestrianDefinitions(
    const TArray<FPedestrianParameters> &ParameterArray,
    TArray<FActorDefinition> &Definitions)
{
  FillActorDefinitionArray(ParameterArray, Definitions, &MakePedestrianDefinition);
}

void UActorBlueprintFunctionLibrary::MakeTriggerDefinitions(
    const TArray<FString> &ParameterArray,
    TArray<FActorDefinition> &Definitions)
{
  FillActorDefinitionArray(ParameterArray, Definitions, &MakeTriggerDefinition);
}

void UActorBlueprintFunctionLibrary::MakeTriggerDefinition(
    const FString &Id,
    bool &Success,
    FActorDefinition &Definition)
{
  FillIdAndTags(Definition, TEXT("static"), TEXT("trigger"), Id);
  AddVariationsForTrigger(Definition);
  Success = CheckActorDefinition(Definition);
  check(Success);
}

void UActorBlueprintFunctionLibrary::MakePropDefinition(
    const FPropParameters &Parameters,
    bool &Success,
    FActorDefinition &Definition)
{
  /// @todo We need to validate here the params.
  FillIdAndTags(Definition, TEXT("static"),  TEXT("prop"), Parameters.Name);
  AddRecommendedValuesForActorRoleName(Definition, {TEXT("prop")});

  auto GetSize = [](EPropSize Value) {
    switch (Value)
    {
      case EPropSize::Tiny:    return TEXT("tiny");
      case EPropSize::Small:   return TEXT("small");
      case EPropSize::Medium:  return TEXT("medium");
      case EPropSize::Big:     return TEXT("big");
      case EPropSize::Huge:    return TEXT("huge");
      default:                 return TEXT("unknown");
    }
  };

  Definition.Attributes.Emplace(FActorAttribute{
    TEXT("size"),
    EActorAttributeType::String,
    GetSize(Parameters.Size)});

  Success = CheckActorDefinition(Definition);
}

void UActorBlueprintFunctionLibrary::MakePropDefinitions(
    const TArray<FPropParameters> &ParameterArray,
    TArray<FActorDefinition> &Definitions)
{
  FillActorDefinitionArray(ParameterArray, Definitions, &MakePropDefinition);
}

void UActorBlueprintFunctionLibrary::MakeObstacleDetectorDefinitions(
    const FString &Type,
    const FString &Id,
    FActorDefinition &Definition)
{
  Definition = MakeGenericSensorDefinition(TEXT("other"), TEXT("obstacle"));
  AddVariationsForSensor(Definition);
  // Distance.
  FActorVariation distance;
  distance.Id = TEXT("distance");
  distance.Type = EActorAttributeType::Float;
  distance.RecommendedValues = { TEXT("5.0") };
  distance.bRestrictToRecommended = false;
  // HitRadius.
  FActorVariation hitradius;
  hitradius.Id = TEXT("hit_radius");
  hitradius.Type = EActorAttributeType::Float;
  hitradius.RecommendedValues = { TEXT("0.5") };
  hitradius.bRestrictToRecommended = false;
  // Only Dynamics
  FActorVariation onlydynamics;
  onlydynamics.Id = TEXT("only_dynamics");
  onlydynamics.Type = EActorAttributeType::Bool;
  onlydynamics.RecommendedValues = { TEXT("false") };
  onlydynamics.bRestrictToRecommended = false;
  // Debug Line Trace
  FActorVariation debuglinetrace;
  debuglinetrace.Id = TEXT("debug_linetrace");
  debuglinetrace.Type = EActorAttributeType::Bool;
  debuglinetrace.RecommendedValues = { TEXT("false") };
  debuglinetrace.bRestrictToRecommended = false;

  Definition.Variations.Append({
    distance,
    hitradius,
    onlydynamics,
    debuglinetrace
  });

}
/// ============================================================================
/// -- Helpers to retrieve attribute values ------------------------------------
/// ============================================================================

bool UActorBlueprintFunctionLibrary::ActorAttributeToBool(
    const FActorAttribute &ActorAttribute,
    bool Default)
{
  if (ActorAttribute.Type != EActorAttributeType::Bool)
  {
    UE_LOG(LogCarla, Error, TEXT("ActorAttribute '%s' is not a bool"), *ActorAttribute.Id);
    return Default;
  }
  return ActorAttribute.Value.ToBool();
}

int32 UActorBlueprintFunctionLibrary::ActorAttributeToInt(
    const FActorAttribute &ActorAttribute,
    int32 Default)
{
  if (ActorAttribute.Type != EActorAttributeType::Int)
  {
    UE_LOG(LogCarla, Error, TEXT("ActorAttribute '%s' is not an int"), *ActorAttribute.Id);
    return Default;
  }
  return FCString::Atoi(*ActorAttribute.Value);
}

float UActorBlueprintFunctionLibrary::ActorAttributeToFloat(
    const FActorAttribute &ActorAttribute,
    float Default)
{
  if (ActorAttribute.Type != EActorAttributeType::Float)
  {
    UE_LOG(LogCarla, Error, TEXT("ActorAttribute '%s' is not a float"), *ActorAttribute.Id);
    return Default;
  }
  return FCString::Atof(*ActorAttribute.Value);
}

FString UActorBlueprintFunctionLibrary::ActorAttributeToString(
    const FActorAttribute &ActorAttribute,
    const FString &Default)
{
  if (ActorAttribute.Type != EActorAttributeType::String)
  {
    UE_LOG(LogCarla, Error, TEXT("ActorAttribute '%s' is not a string"), *ActorAttribute.Id);
    return Default;
  }
  return ActorAttribute.Value;
}

FColor UActorBlueprintFunctionLibrary::ActorAttributeToColor(
    const FActorAttribute &ActorAttribute,
    const FColor &Default)
{
  if (ActorAttribute.Type != EActorAttributeType::RGBColor)
  {
    UE_LOG(LogCarla, Error, TEXT("ActorAttribute '%s' is not a color"), *ActorAttribute.Id);
    return Default;
  }
  TArray<FString> Channels;
  ActorAttribute.Value.ParseIntoArray(Channels, TEXT(","), false);
  if (Channels.Num() != 3)
  {
    UE_LOG(LogCarla,
        Error,
        TEXT("ActorAttribute '%s': invalid color '%s'"),
        *ActorAttribute.Id,
        *ActorAttribute.Value);
    return Default;
  }
  TArray<uint8> Colors;
  for (auto &Str : Channels)
  {
    auto Val = FCString::Atoi(*Str);
    if ((Val < 0) || (Val > std::numeric_limits<uint8>::max()))
    {
      UE_LOG(LogCarla,
          Error,
          TEXT("ActorAttribute '%s': invalid color '%s'"),
          *ActorAttribute.Id,
          *ActorAttribute.Value);
      return Default;
    }
    Colors.Add(Val);
  }
  FColor Color;
  Color.R = Colors[0u];
  Color.G = Colors[1u];
  Color.B = Colors[2u];
  return Color;
}

bool UActorBlueprintFunctionLibrary::RetrieveActorAttributeToBool(
    const FString &Id,
    const TMap<FString, FActorAttribute> &Attributes,
    bool Default)
{
  return Attributes.Contains(Id) ?
         ActorAttributeToBool(Attributes[Id], Default) :
         Default;
}

int32 UActorBlueprintFunctionLibrary::RetrieveActorAttributeToInt(
    const FString &Id,
    const TMap<FString, FActorAttribute> &Attributes,
    int32 Default)
{
  return Attributes.Contains(Id) ?
         ActorAttributeToInt(Attributes[Id], Default) :
         Default;
}

float UActorBlueprintFunctionLibrary::RetrieveActorAttributeToFloat(
    const FString &Id,
    const TMap<FString, FActorAttribute> &Attributes,
    float Default)
{
  return Attributes.Contains(Id) ?
         ActorAttributeToFloat(Attributes[Id], Default) :
         Default;
}

FString UActorBlueprintFunctionLibrary::RetrieveActorAttributeToString(
    const FString &Id,
    const TMap<FString, FActorAttribute> &Attributes,
    const FString &Default)
{
  return Attributes.Contains(Id) ?
         ActorAttributeToString(Attributes[Id], Default) :
         Default;
}

FColor UActorBlueprintFunctionLibrary::RetrieveActorAttributeToColor(
    const FString &Id,
    const TMap<FString, FActorAttribute> &Attributes,
    const FColor &Default)
{
  return Attributes.Contains(Id) ?
         ActorAttributeToColor(Attributes[Id], Default) :
         Default;
}

/// ============================================================================
/// -- Helpers to set Actors ---------------------------------------------------
/// ============================================================================

// Here we do different checks when we are in editor because we don't want the
// editor crashing while people are testing new actor definitions.
#if WITH_EDITOR
#  define CARLA_ABFL_CHECK_ACTOR(ActorPtr)                    \
  if ((ActorPtr == nullptr) || ActorPtr->IsPendingKill())     \
  {                                                           \
    UE_LOG(LogCarla, Error, TEXT("Cannot set empty actor!")); \
    return;                                                   \
  }
#else
#  define CARLA_ABFL_CHECK_ACTOR(ActorPtr) \
  check((ActorPtr != nullptr) && !ActorPtr->IsPendingKill());
#endif // WITH_EDITOR

void UActorBlueprintFunctionLibrary::SetCamera(
    const FActorDescription &Description,
    ASceneCaptureSensor *Camera)
{
  CARLA_ABFL_CHECK_ACTOR(Camera);
  Camera->SetImageSize(
      RetrieveActorAttributeToInt("image_size_x", Description.Variations, 800),
      RetrieveActorAttributeToInt("image_size_y", Description.Variations, 600));
  Camera->SetFOVAngle(
      RetrieveActorAttributeToFloat("fov", Description.Variations, 90.0f));
  if (Description.Variations.Contains("enable_postprocess_effects"))
  {
    Camera->EnablePostProcessingEffects(
        ActorAttributeToBool(
        Description.Variations["enable_postprocess_effects"],
        true));
    Camera->SetTargetGamma(
        RetrieveActorAttributeToFloat("gamma", Description.Variations, 2.2f));
    Camera->SetMotionBlurIntensity(
        RetrieveActorAttributeToFloat("motion_blur_intensity", Description.Variations, 0.5f));
    Camera->SetMotionBlurMaxDistortion(
        RetrieveActorAttributeToFloat("motion_blur_max_distortion", Description.Variations, 5.0f));
    Camera->SetMotionBlurMinObjectScreenSize(
        RetrieveActorAttributeToFloat("motion_blur_min_object_screen_size", Description.Variations, 0.5f));
    Camera->SetLensFlareIntensity(
        RetrieveActorAttributeToFloat("lens_flare_intensity", Description.Variations, 0.1f));
    Camera->SetBloomIntensity(
        RetrieveActorAttributeToFloat("bloom_intensity", Description.Variations, 0.675f));
    // Exposure, histogram mode by default
    if (RetrieveActorAttributeToString("exposure_mode", Description.Variations, "histogram") == "histogram")
    {
      Camera->SetExposureMethod(EAutoExposureMethod::AEM_Histogram);
    }
    else
    {
      Camera->SetExposureMethod(EAutoExposureMethod::AEM_Manual);
    }
    Camera->SetExposureCompensation(
        RetrieveActorAttributeToFloat("exposure_compensation", Description.Variations, 0.0f));
    Camera->SetShutterSpeed(
        RetrieveActorAttributeToFloat("shutter_speed", Description.Variations, 200.0f));
    Camera->SetISO(
        RetrieveActorAttributeToFloat("iso", Description.Variations, 100.0f));
    Camera->SetAperture(
        RetrieveActorAttributeToFloat("fstop", Description.Variations, 1.4f));

    Camera->SetExposureMinBrightness(
        RetrieveActorAttributeToFloat("exposure_min_bright", Description.Variations, 7.0f));
    Camera->SetExposureMaxBrightness(
        RetrieveActorAttributeToFloat("exposure_max_bright", Description.Variations, 9.0f));
    Camera->SetExposureSpeedUp(
        RetrieveActorAttributeToFloat("exposure_speed_up", Description.Variations, 3.0f));
    Camera->SetExposureSpeedDown(
        RetrieveActorAttributeToFloat("exposure_speed_down", Description.Variations, 1.0f));
    Camera->SetExposureCalibrationConstant(
        RetrieveActorAttributeToFloat("calibration_constant", Description.Variations, 16.0f));

    Camera->SetFocalDistance(
        RetrieveActorAttributeToFloat("focal_distance", Description.Variations, 1000.0f));
    Camera->SetDepthBlurAmount(
        RetrieveActorAttributeToFloat("blur_amount", Description.Variations, 1.0f));
    Camera->SetDepthBlurRadius(
        RetrieveActorAttributeToFloat("blur_radius", Description.Variations, 0.0f));
    Camera->SetDepthOfFieldMinFstop(
        RetrieveActorAttributeToFloat("min_fstop", Description.Variations, 1.2f));
    Camera->SetBladeCount(
        RetrieveActorAttributeToInt("blade_count", Description.Variations, 5));

    Camera->SetFilmSlope(
        RetrieveActorAttributeToFloat("slope", Description.Variations, 0.88f));
    Camera->SetFilmToe(
        RetrieveActorAttributeToFloat("toe", Description.Variations, 0.55f));
    Camera->SetFilmShoulder(
        RetrieveActorAttributeToFloat("shoulder", Description.Variations, 0.26f));
    Camera->SetFilmBlackClip(
        RetrieveActorAttributeToFloat("black_clip", Description.Variations, 0.0f));
    Camera->SetFilmWhiteClip(
        RetrieveActorAttributeToFloat("white_clip", Description.Variations, 0.04f));

    Camera->SetWhiteTemp(
        RetrieveActorAttributeToFloat("temp", Description.Variations, 6500.0f));
    Camera->SetWhiteTint(
        RetrieveActorAttributeToFloat("tint", Description.Variations, 0.0f));

    Camera->SetChromAberrIntensity(
        RetrieveActorAttributeToFloat("chromatic_aberration_intensity", Description.Variations, 0.0f));
    Camera->SetChromAberrOffset(
        RetrieveActorAttributeToFloat("chromatic_aberration_offset", Description.Variations, 0.0f));
  }
}

void UActorBlueprintFunctionLibrary::SetCamera(
    const FActorDescription &Description,
    AShaderBasedSensor *Camera)
{
  CARLA_ABFL_CHECK_ACTOR(Camera);
  Camera->SetFloatShaderParameter(0, TEXT("CircleFalloff_NState"),
      RetrieveActorAttributeToFloat("lens_circle_falloff", Description.Variations, 5.0f));
  Camera->SetFloatShaderParameter(0, TEXT("CircleMultiplier_NState"),
      RetrieveActorAttributeToFloat("lens_circle_multiplier", Description.Variations, 0.0f));
  Camera->SetFloatShaderParameter(0, TEXT("K_NState"),
      RetrieveActorAttributeToFloat("lens_k", Description.Variations, -1.0f));
  Camera->SetFloatShaderParameter(0, TEXT("kcube"),
      RetrieveActorAttributeToFloat("lens_kcube", Description.Variations, 0.0f));
  Camera->SetFloatShaderParameter(0, TEXT("XSize_NState"),
      RetrieveActorAttributeToFloat("lens_x_size", Description.Variations, 0.08f));
  Camera->SetFloatShaderParameter(0, TEXT("YSize_NState"),
      RetrieveActorAttributeToFloat("lens_y_size", Description.Variations, 0.08f));
}

void UActorBlueprintFunctionLibrary::SetLidar(
    const FActorDescription &Description,
    FLidarDescription &Lidar)
{
  constexpr float TO_CENTIMETERS = 1e2;
  Lidar.Channels =
      RetrieveActorAttributeToInt("channels", Description.Variations, Lidar.Channels);
  Lidar.Range =
      RetrieveActorAttributeToFloat("range", Description.Variations, 10.0f) * TO_CENTIMETERS;
  Lidar.PointsPerSecond =
      RetrieveActorAttributeToInt("points_per_second", Description.Variations, Lidar.PointsPerSecond);
  Lidar.RotationFrequency =
      RetrieveActorAttributeToFloat("rotation_frequency", Description.Variations, Lidar.RotationFrequency);
  Lidar.UpperFovLimit =
      RetrieveActorAttributeToFloat("upper_fov", Description.Variations, Lidar.UpperFovLimit);
  Lidar.LowerFovLimit =
      RetrieveActorAttributeToFloat("lower_fov", Description.Variations, Lidar.LowerFovLimit);
  Lidar.HorizontalFov =
      RetrieveActorAttributeToFloat("horizontal_fov", Description.Variations, Lidar.HorizontalFov);
  Lidar.AtmospAttenRate =
      RetrieveActorAttributeToFloat("atmosphere_attenuation_rate", Description.Variations, Lidar.AtmospAttenRate);
  Lidar.RandomSeed =
      RetrieveActorAttributeToInt("noise_seed", Description.Variations, Lidar.RandomSeed);
  Lidar.DropOffGenRate =
      RetrieveActorAttributeToFloat("dropoff_general_rate", Description.Variations, Lidar.DropOffGenRate);
  Lidar.DropOffIntensityLimit =
      RetrieveActorAttributeToFloat("dropoff_intensity_limit", Description.Variations, Lidar.DropOffIntensityLimit);
  Lidar.DropOffAtZeroIntensity =
      RetrieveActorAttributeToFloat("dropoff_zero_intensity", Description.Variations, Lidar.DropOffAtZeroIntensity);
  Lidar.NoiseStdDev =
      RetrieveActorAttributeToFloat("noise_stddev", Description.Variations, Lidar.NoiseStdDev);
}

void UActorBlueprintFunctionLibrary::SetGnss(
    const FActorDescription &Description,
    AGnssSensor *Gnss)
{
  CARLA_ABFL_CHECK_ACTOR(Gnss);
  if (Description.Variations.Contains("noise_seed"))
  {
    Gnss->SetSeed(
      RetrieveActorAttributeToInt("noise_seed", Description.Variations, 0));
  }
  else
  {
    Gnss->SetSeed(Gnss->GetRandomEngine()->GenerateRandomSeed());
  }

  Gnss->SetLatitudeDeviation(
      RetrieveActorAttributeToFloat("noise_lat_stddev", Description.Variations, 0.0f));
  Gnss->SetLongitudeDeviation(
      RetrieveActorAttributeToFloat("noise_lon_stddev", Description.Variations, 0.0f));
  Gnss->SetAltitudeDeviation(
      RetrieveActorAttributeToFloat("noise_alt_stddev", Description.Variations, 0.0f));
  Gnss->SetLatitudeBias(
      RetrieveActorAttributeToFloat("noise_lat_bias", Description.Variations, 0.0f));
  Gnss->SetLongitudeBias(
      RetrieveActorAttributeToFloat("noise_lon_bias", Description.Variations, 0.0f));
  Gnss->SetAltitudeBias(
      RetrieveActorAttributeToFloat("noise_alt_bias", Description.Variations, 0.0f));
}

void UActorBlueprintFunctionLibrary::SetIMU(
    const FActorDescription &Description,
    AInertialMeasurementUnit *IMU)
{
  CARLA_ABFL_CHECK_ACTOR(IMU);
  if (Description.Variations.Contains("noise_seed"))
  {
    IMU->SetSeed(
        RetrieveActorAttributeToInt("noise_seed", Description.Variations, 0));
  }
  else
  {
    IMU->SetSeed(IMU->GetRandomEngine()->GenerateRandomSeed());
  }

  IMU->SetAccelerationStandardDeviation({
      RetrieveActorAttributeToFloat("noise_accel_stddev_x", Description.Variations, 0.0f),
      RetrieveActorAttributeToFloat("noise_accel_stddev_y", Description.Variations, 0.0f),
      RetrieveActorAttributeToFloat("noise_accel_stddev_z", Description.Variations, 0.0f)});

  IMU->SetGyroscopeStandardDeviation({
      RetrieveActorAttributeToFloat("noise_gyro_stddev_x", Description.Variations, 0.0f),
      RetrieveActorAttributeToFloat("noise_gyro_stddev_y", Description.Variations, 0.0f),
      RetrieveActorAttributeToFloat("noise_gyro_stddev_z", Description.Variations, 0.0f)});

  IMU->SetGyroscopeBias({
      RetrieveActorAttributeToFloat("noise_gyro_bias_x", Description.Variations, 0.0f),
      RetrieveActorAttributeToFloat("noise_gyro_bias_y", Description.Variations, 0.0f),
      RetrieveActorAttributeToFloat("noise_gyro_bias_z", Description.Variations, 0.0f)});
}

void UActorBlueprintFunctionLibrary::SetRadar(
    const FActorDescription &Description,
    ARadar *Radar)
{
  CARLA_ABFL_CHECK_ACTOR(Radar);
  constexpr float TO_CENTIMETERS = 1e2;

  if (Description.Variations.Contains("noise_seed"))
  {
    Radar->SetSeed(
      RetrieveActorAttributeToInt("noise_seed", Description.Variations, 0));
  }
  else
  {
    Radar->SetSeed(Radar->GetRandomEngine()->GenerateRandomSeed());
  }

  Radar->SetHorizontalFOV(
      RetrieveActorAttributeToFloat("horizontal_fov", Description.Variations, 30.0f));
  Radar->SetVerticalFOV(
      RetrieveActorAttributeToFloat("vertical_fov", Description.Variations, 30.0f));
  Radar->SetRange(
      RetrieveActorAttributeToFloat("range", Description.Variations, 100.0f) * TO_CENTIMETERS);
  Radar->SetPointsPerSecond(
      RetrieveActorAttributeToInt("points_per_second", Description.Variations, 1500));
}

void UActorBlueprintFunctionLibrary::SetV2X(
    const FActorDescription &Description,
    AV2XSensor* V2X)
{
  CARLA_ABFL_CHECK_ACTOR(V2X);
  if (Description.Variations.Contains("noise_seed"))
  {
    V2X->SetSeed(
      RetrieveActorAttributeToInt("noise_seed", Description.Variations, 0));
  }
  else
  {
    V2X->SetSeed(V2X->GetRandomEngine()->GenerateRandomSeed());
  }

  V2X->SetPropagationParams(
    RetrieveActorAttributeToFloat("transmit_power", Description.Variations, 21.5),
    RetrieveActorAttributeToFloat("receiver_sensitivity", Description.Variations, -99.0),
    RetrieveActorAttributeToFloat("frequency_ghz", Description.Variations, 5.9),
    RetrieveActorAttributeToFloat("combined_antenna_gain", Description.Variations, 10.0),
    RetrieveActorAttributeToFloat("path_loss_exponent", Description.Variations, 2.7),
    RetrieveActorAttributeToFloat("d_ref", Description.Variations, 1.0),
    RetrieveActorAttributeToFloat("filter_distance", Description.Variations, 500.0),
    RetrieveActorAttributeToBool("use_etsi_fading", Description.Variations, true),
    RetrieveActorAttributeToFloat("custom_fading_stddev", Description.Variations, 0.0f)
    );

    if (RetrieveActorAttributeToString("scenario", Description.Variations, "urban") == "urban")
    {
        V2X->SetScenario(EScenario::Urban);
    }
    else if (RetrieveActorAttributeToString("scenario", Description.Variations, "urban") == "rural")
    {
        V2X->SetScenario(EScenario::Rural);
    }
    else
    {
      V2X->SetScenario(EScenario::Highway);
    }    

    V2X->SetCaServiceParams(
        RetrieveActorAttributeToFloat("gen_cam_min", Description.Variations, 0.1), 
        RetrieveActorAttributeToFloat("gen_cam_max", Description.Variations, 1.0),
        RetrieveActorAttributeToBool("fixed_rate", Description.Variations, false));

    V2X->SetAccelerationStandardDeviation({
        RetrieveActorAttributeToFloat("noise_accel_stddev_x", Description.Variations, 0.0f),
        RetrieveActorAttributeToFloat("noise_accel_stddev_y", Description.Variations, 0.0f),
        RetrieveActorAttributeToFloat("noise_accel_stddev_z", Description.Variations, 0.0f)});    

    V2X->SetGNSSDeviation(
        RetrieveActorAttributeToFloat("noise_lat_stddev", Description.Variations, 0.0f),
        RetrieveActorAttributeToFloat("noise_lon_stddev", Description.Variations, 0.0f),
        RetrieveActorAttributeToFloat("noise_alt_stddev", Description.Variations, 0.0f),
        RetrieveActorAttributeToFloat("noise_head_stddev", Description.Variations, 0.0f),
        RetrieveActorAttributeToFloat("noise_lat_bias", Description.Variations, 0.0f),
        RetrieveActorAttributeToFloat("noise_lon_bias", Description.Variations, 0.0f),
        RetrieveActorAttributeToFloat("noise_alt_bias", Description.Variations, 0.0f),
        RetrieveActorAttributeToFloat("noise_head_bias", Description.Variations, 0.0f)); 

    V2X->SetVelDeviation(
        RetrieveActorAttributeToFloat("noise_vel_stddev_x", Description.Variations, 0.0f)
    );
    V2X->SetYawrateDeviation(
        RetrieveActorAttributeToFloat("noise_yawrate_stddev", Description.Variations, 0.0f),
        RetrieveActorAttributeToFloat("noise_yawrate_bias", Description.Variations, 0.0f)
    );

    if (RetrieveActorAttributeToString("path_loss_model", Description.Variations, "geometric") == "winner")
    {
        V2X->SetPathLossModel(EPathLossModel::Winner);
    }
    else if(RetrieveActorAttributeToString("path_loss_model", Description.Variations, "geometric") == "geometric")
    {
        V2X->SetPathLossModel(EPathLossModel::Geometric);
    }


}

void UActorBlueprintFunctionLibrary::SetCustomV2X(
    const FActorDescription &Description,
    ACustomV2XSensor* V2X)
{
  CARLA_ABFL_CHECK_ACTOR(V2X);
  if (Description.Variations.Contains("noise_seed"))
  {
    V2X->SetSeed(
      RetrieveActorAttributeToInt("noise_seed", Description.Variations, 0));
  }
  else
  {
    V2X->SetSeed(V2X->GetRandomEngine()->GenerateRandomSeed());
  }

  V2X->SetPropagationParams(
    RetrieveActorAttributeToFloat("transmit_power", Description.Variations, 21.5),
    RetrieveActorAttributeToFloat("receiver_sensitivity", Description.Variations, -99.0),
    RetrieveActorAttributeToFloat("frequency_ghz", Description.Variations, 5.9),
    RetrieveActorAttributeToFloat("combined_antenna_gain", Description.Variations, 10.0),
    RetrieveActorAttributeToFloat("path_loss_exponent", Description.Variations, 2.7),
    RetrieveActorAttributeToFloat("d_ref", Description.Variations, 1.0),
    RetrieveActorAttributeToFloat("filter_distance", Description.Variations, 500.0),
    RetrieveActorAttributeToBool("use_etsi_fading", Description.Variations, true),
    RetrieveActorAttributeToFloat("custom_fading_stddev", Description.Variations, 0.0f)
    );

    if (RetrieveActorAttributeToString("scenario", Description.Variations, "urban") == "urban")
    {
        V2X->SetScenario(EScenario::Urban);
    }
    else if (RetrieveActorAttributeToString("scenario", Description.Variations, "urban") == "rural")
    {
        V2X->SetScenario(EScenario::Rural);
    }
    else
    {
      V2X->SetScenario(EScenario::Highway);
    }    


    if (RetrieveActorAttributeToString("path_loss_model", Description.Variations, "geometric") == "winner")
    {
        V2X->SetPathLossModel(EPathLossModel::Winner);
    }
    else if(RetrieveActorAttributeToString("path_loss_model", Description.Variations, "geometric") == "geometric")
    {
        V2X->SetPathLossModel(EPathLossModel::Geometric);
    }


}
#undef CARLA_ABFL_CHECK_ACTOR<|MERGE_RESOLUTION|>--- conflicted
+++ resolved
@@ -1237,16 +1237,7 @@
   BiasGyroY.Type = EActorAttributeType::Float; // 设置该变量的类型为浮点型
   BiasGyroY.RecommendedValues = { TEXT("0.0") }; // 设置该变量的推荐值为0.0
   BiasGyroY.bRestrictToRecommended = false; // 设置该变量不强制限制为推荐值
-<<<<<<< HEAD
-=======
-
-  // Z 分量
-  FActorVariation BiasGyroZ; // 定义一个用于表示陀螺仪Z轴偏差的变量
-  BiasGyroZ.Id = TEXT("noise_gyro_bias_z"); // 设置该变量的标识符为"noise_gyro_bias_z"
-  BiasGyroZ.Type = EActorAttributeType::Float; // 设置该变量的类型为浮点型
-  BiasGyroZ.RecommendedValues = { TEXT("0.0") }; // 设置该变量的推荐值为0.0
-  BiasGyroZ.bRestrictToRecommended = false; // 设置该变量不强制限制为推荐值
->>>>>>> 54b65f6d
+
 
   // Z 分量
   FActorVariation BiasGyroZ; // 定义一个用于表示陀螺仪Z轴偏差的变量
