--- conflicted
+++ resolved
@@ -3,8 +3,6 @@
 //
 // This work is licensed under the terms of the MIT license.
 // For a copy, see <https://opensource.org/licenses/MIT>.
-
-<<<<<<< HEAD
 // 这是一个头文件保护宏，防止头文件被重复包含
 #pragma once  
 
@@ -31,7 +29,6 @@
 class UCarlaEpisode; 
 class UTrafficLightController;
 class FCarlaActor;
-=======
 #pragma once // 指示编译器此头文件被包含一次，防止重复包含
 
 #include "Actor/ActorInfo.h" // 包含Actor信息相关的声明和定义
@@ -52,15 +49,12 @@
 class UCarlaEpisode; // 前向声明CARLA Episode类，用于表示仿真会话
 class UTrafficLightController; // 前向声明交通灯控制器类，用于控制交通灯
 class FCarlaActor; // 前向声明CARLA Actor类，用于表示仿真中的Actor
->>>>>>> 90b324d3
 
 // FActorData类，作为各种具体Actor数据类的基类，用于存储和操作与Actor相关的通用数据
 class FActorData
 {
 public:
   FDVector Location; // 存储Actor的位置向量
-
-<<<<<<< HEAD
   // 位置信息，使用FDVector类型表示（具体含义可能根据项目自定义
   FDVector Location;
 
@@ -93,7 +87,6 @@
 
   // 虚析构函数，用于确保在派生类对象销毁时正确释放资源，为空实现，具体析构逻辑由派生类按需补充
     virtual ~FActorData() {};
-=======
   FQuat Rotation; // 存储Actor的旋转四元数
 
   FVector Scale; // 存储Actor的缩放向量
@@ -109,7 +102,6 @@
   virtual AActor* RespawnActor(UCarlaEpisode* CarlaEpisode, const FActorInfo& Info); // 虚函数，用于重新生成Actor
   FTransform GetLocalTransform(UCarlaEpisode* CarlaEpisode) const; // 函数，用于获取Actor的局部变换
   virtual ~FActorData(){}; // 虚析构函数，确保派生类能正确析构
->>>>>>> 90b324d3
 };
 // FVehicleData类，继承自FActorData类，用于存储和处理与车辆相关的特定数据
 class FVehicleData : public FActorData
@@ -120,7 +112,6 @@
   FVehicleAckermannControl AckermannControl; // 存储Ackermann控制数据
 };
 
-<<<<<<< HEAD
   // 车辆物理控制相关的数据，包含车辆物理属性的设置等信息
   FVehiclePhysicsControl PhysicsControl;
 
@@ -150,7 +141,6 @@
 
   // 重写基类的RestoreActorData函数，用于恢复车辆Actor之前记录的数据，实现特定于车辆的恢复逻辑
   virtual void RestoreActorData(FCarlaActor* CarlaActor, UCarlaEpisode* CarlaEpisode) override;
-=======
 
   bool bAckermannControlActive = false; // Ackermann 控制是否激活
 
@@ -165,14 +155,12 @@
   virtual void RecordActorData(FCarlaActor* CarlaActor, UCarlaEpisode* CarlaEpisode) override; // 记录车辆数据
 
   virtual void RestoreActorData(FCarlaActor* CarlaActor, UCarlaEpisode* CarlaEpisode) override; // 恢复车辆数据
->>>>>>> 90b324d3
 };
 
 // FWalkerData类，继承自FActorData类，用于存储和处理与行人相关的特定数据
 class FWalkerData : public FActorData
 {
 public:
-<<<<<<< HEAD
   // 行人控制相关的数据，包含行人行走、转向等控制信息，类型为carla::rpc::WalkerControl
   carla::rpc::WalkerControl WalkerControl;
 
@@ -184,7 +172,6 @@
 
   // 重写基类的RestoreActorData函数，用于恢复行人Actor之前记录的数据，实现特定于行人的恢复逻辑
   virtual void RestoreActorData(FCarlaActor* CarlaActor, UCarlaEpisode* CarlaEpisode) override;
-=======
 
   carla::rpc::WalkerControl WalkerControl; // 行人控制数据
 
@@ -193,14 +180,12 @@
   virtual void RecordActorData(FCarlaActor* CarlaActor, UCarlaEpisode* CarlaEpisode) override; // 记录行人数据
 
   virtual void RestoreActorData(FCarlaActor* CarlaActor, UCarlaEpisode* CarlaEpisode) override; // 恢复行人数据
->>>>>>> 90b324d3
 };
 
 // FTrafficSignData类，继承自FActorData类，用于存储和处理与交通标志相关的特定数据
 class FTrafficSignData : public FActorData
 {
 public:
-<<<<<<< HEAD
   // 交通标志的唯一标识符，使用FString类型表示
   FString SignId;
 
@@ -218,7 +203,6 @@
 
   // 重写基类的RestoreActorData函数，用于恢复交通标志Actor之前记录的数据，实现特定于交通标志的恢复逻辑
   virtual void RestoreActorData(FCarlaActor* CarlaActor, UCarlaEpisode* CarlaEpisode) override;
-=======
   FString SignId; // 交通标志 ID
 
   TSubclassOf<AActor> Model; // 标志模型
@@ -230,14 +214,12 @@
   virtual void RecordActorData(FCarlaActor* CarlaActor, UCarlaEpisode* CarlaEpisode) override; // 记录交通标志数据
 
   virtual void RestoreActorData(FCarlaActor* CarlaActor, UCarlaEpisode* CarlaEpisode) override; // 恢复交通标志数据
->>>>>>> 90b324d3
 };
 
 // FTrafficLightData类，继承自FActorData类，用于存储和处理与交通信号灯相关的特定数据
 class FTrafficLightData : public FActorData
 {
 public:
-<<<<<<< HEAD
     // 指向交通信号灯控制器的指针，用于控制交通信号灯的状态切换等操作，类型为UTrafficLightController*
   UTrafficLightController* Controller;
 
@@ -261,7 +243,6 @@
 
   // 重写基类的RestoreActorData函数，用于恢复交通信号灯Actor之前记录的数据，实现特定于交通信号灯的恢复逻辑
   virtual void RestoreActorData(FCarlaActor* CarlaActor, UCarlaEpisode* CarlaEpisode) override;
-=======
 
   UTrafficLightController* Controller; // 交通信号灯控制器
 
@@ -276,7 +257,6 @@
   virtual AActor* RespawnActor(UCarlaEpisode* CarlaEpisode, const FActorInfo& Info) override; // 重新生成信号灯
 
   virtual void RecordActorData(FCarlaActor* CarlaActor, UCarlaEpisode* CarlaEpisode) override; // 记录信号灯数据
->>>>>>> 90b324d3
 
   virtual void RestoreActorData(FCarlaActor* CarlaActor, UCarlaEpisode* CarlaEpisode) override; // 恢复信号灯数据
 };
@@ -286,13 +266,11 @@
 {
 public:
 
-<<<<<<< HEAD
   // 传感器的数据流转对象，用于处理传感器获取的数据，例如图像数据、点云数据等的传输和处理，类型为FDataStream
   FDataStream Stream;
 
   // 重写基类的RecordActorData函数，用于记录传感器相关Actor的相关数据，实现特定于传感器的记录逻辑
   virtual void RecordActorData(FCarlaActor* CarlaActor, UCarlaEpisode* CarlaEpisode) override;
-=======
   FDataStream Stream; // 传感器数据流
 
   virtual void RecordActorData(FCarlaActor* CarlaActor, UCarlaEpisode* CarlaEpisode) override; // 记录传感器数据
@@ -300,7 +278,6 @@
   virtual void RestoreActorData(FCarlaActor* CarlaActor, UCarlaEpisode* CarlaEpisode) override; // 恢复传感器数据
 };
 sode) override;
->>>>>>> 90b324d3
 
   // 重写基类的RestoreActorData函数，用于恢复传感器相关Actor之前记录的数据，实现特定于传感器的恢复逻辑
   virtual void RestoreActorData(FCarlaActor* CarlaActor, UCarlaEpisode* CarlaEpisode) override;
