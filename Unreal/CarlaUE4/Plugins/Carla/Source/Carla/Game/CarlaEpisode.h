// Copyright (c) 2017 Computer Vision Center (CVC) at the Universitat Autonoma
// de Barcelona (UAB).
//
// This work is licensed under the terms of the MIT license.
// For a copy, see <https://opensource.org/licenses/MIT>.

#pragma once

#include "Carla/Actor/ActorDispatcher.h"
#include "Carla/Recorder/CarlaRecorder.h"
#include "Carla/Sensor/WorldObserver.h"
#include "Carla/Server/CarlaServer.h"
#include "Carla/Settings/EpisodeSettings.h"
#include "Carla/Util/ActorAttacher.h"
#include "Carla/Weather/Weather.h"
#include "Carla/Game/FrameData.h"
#include "Carla/Sensor/SensorManager.h"

#include "GameFramework/Pawn.h"
#include "Materials/MaterialParameterCollectionInstance.h"

#include <compiler/disable-ue4-macros.h>
#include <carla/geom/BoundingBox.h>
#include <carla/geom/GeoLocation.h>
#include <carla/ros2/ROS2.h>
#include <carla/rpc/Actor.h>
#include <carla/rpc/ActorDescription.h>
#include <carla/rpc/OpendriveGenerationParameters.h>
#include <carla/streaming/Server.h>
#include <compiler/enable-ue4-macros.h>

#include "CarlaEpisode.generated.h"

/// 模拟剧集。
///
<<<<<<< HEAD
/// Each time the level is restarted a new episode is created.
/// @brief `UCarlaEpisode` 类表示一个模拟情节，在Carla模拟中，每次重新加载关卡（地图）时会创建一个新的情节实例，用于管理该次模拟过程中的各种元素和操作。
=======
/// 每次重新启动关卡时，都会创建一个新的剧集。
>>>>>>> de73dbee
UCLASS(BlueprintType, Blueprintable)
class CARLA_API UCarlaEpisode : public UObject
{
  GENERATED_BODY()

  // ===========================================================================
<<<<<<< HEAD
  // --构造函数相关部分 ------------------------------------------------------------
=======
  // -- 构造 函数 ------------------------------------------------------------
>>>>>>> de73dbee
  // ===========================================================================

public:
/// @brief 构造函数，接受一个 `FObjectInitializer` 类型的参数，用于初始化对象的相关属性，按照UE4的对象初始化机制进行操作。
  UCarlaEpisode(const FObjectInitializer &ObjectInitializer);

  // ===========================================================================
<<<<<<< HEAD
  // -- 加载新情节相关部分-----------------------------------------------------
=======
  // -- 加载新剧集 -----------------------------------------------------
>>>>>>> de73dbee
  // ===========================================================================

  /// 加载新地图并开始新剧集。
  ///
  /// If @a MapString is empty, the current map is reloaded.
  /// @brief 加载新的地图并启动一个新的模拟情节。
  /// @param MapString 表示要加载的地图名称的字符串，如果为空字符串，则重新加载当前地图。
  /// @param ResetSettings 一个布尔值，默认为 `true`，表示是否重置情节设置，若为 `true`，则使用默认或预设的情节设置来启动新情节。
  /// @return 如果地图加载成功并成功启动新情节，则返回 `true`；否则返回 `false`。
  UFUNCTION(BlueprintCallable)
  bool LoadNewEpisode(const FString &MapString, bool ResetSettings = true);
<<<<<<< HEAD
    /// @brief 加载新的地图，该地图根据OpenDRIVE数据生成网格，并启动一个新的模拟情节。
    /// @param OpenDriveString 包含OpenDRIVE数据的字符串，用于生成地图的相关信息。
    /// @param Params OpenDRIVE生成参数对象，用于指定地图生成过程中的详细参数设置。
    /// @return 如果地图成功根据OpenDRIVE数据生成并启动新情节，则返回 `true`；否则返回 `false`，注意如果 `OpenDriveString` 为空字符串则会导致加载失败。
  /// Load a new map generating the mesh from OpenDRIVE data and
  /// start a new episode.
=======

  ///加载从 OpenDRIVE 数据生成网格的新地图，然后
  ///开始新剧集。
>>>>>>> de73dbee
  ///
  /// If @a MapString is empty, it fails.
  bool LoadNewOpendriveEpisode(
      const FString &OpenDriveString,
      const carla::rpc::OpendriveGenerationParameters &Params);

  // ===========================================================================
<<<<<<< HEAD
  // -- 情节设置相关部分 -------------------------------------------------------
=======
  // -- 剧集设置 -------------------------------------------------------
>>>>>>> de73dbee
  // ===========================================================================
/// @brief 获取当前模拟情节的设置信息，返回一个常量引用，确保不会意外修改设置内容，外部只能读取当前的设置情况。
    UFUNCTION(BlueprintCallable)
  UFUNCTION(BlueprintCallable)
  const FEpisodeSettings &GetSettings() const
  {
    return EpisodeSettings;
  }
/// @brief 应用给定的情节设置信息到当前模拟情节中，用于更新情节的各种参数配置，比如改变地图、Actor生成规则等设置。
  UFUNCTION(BlueprintCallable)
  void ApplySettings(const FEpisodeSettings &Settings);

  // ===========================================================================
<<<<<<< HEAD
  // -- 获取本情节相关信息部分 ---------------------------------------
  // ===========================================================================

  /// Return the unique id of this episode.
/// @brief 返回当前模拟情节的唯一标识符，用于区分不同的模拟情节实例，方便在多个情节存在的场景下进行识别和管理。
=======
  // -- 检索有关此剧集的信息---------------------------------------
  // ===========================================================================

  /// 返回此剧集的唯一 ID。
>>>>>>> de73dbee
  auto GetId() const
  {
    return Id;
  }
<<<<<<< HEAD
/// @brief 返回当前模拟情节中加载的地图名称，以 `FString` 类型返回，方便在UI显示、日志记录等场景中使用地图名称信息。
  /// Return the name of the map loaded in this episode.
=======

  ///返回本集中加载的地图的名称。
>>>>>>> de73dbee
  UFUNCTION(BlueprintCallable)
  const FString &GetMapName() const
  {
    return MapName;
  }
<<<<<<< HEAD
/// @brief 记录模拟过程的时间流逝情况，例如可以根据时间来触发某些事件等。
  /// Game seconds since the start of this episode.
=======

  /// 游戏秒数。
>>>>>>> de73dbee
  double GetElapsedGameTime() const
  {
    return ElapsedGameTime;
  }
<<<<<<< HEAD
 /// @brief 获取视觉游戏时间行
=======

  /// 视觉游戏秒
>>>>>>> de73dbee
  double GetVisualGameTime() const
  {
    return VisualGameTime;
  }
/// @brief 设置视觉游戏时间，同时会更新材质参数中的对应时间参数确保相关视觉效果能根据新设置的时间进行更新。
    /// @param Time 要设置的视觉游戏时间值（以秒为单位）。
  void SetVisualGameTime(double Time)
  {
    VisualGameTime = Time;
<<<<<<< HEAD
// 如果材质参数实例存在，更新材质参数集合实例中名为 "VisualTime" 的标量参数值为新的视觉游戏时间，
        // 这样可能会影响使用该材质的视觉效果，使其与设置的时间相关联
=======

    // Material Parameters 中的更新时间
>>>>>>> de73dbee
    if (MaterialParameters)
    {
      MaterialParameters->SetScalarParameterValue(FName("VisualTime"), VisualGameTime);
    }
  }
  /// @brief 返回在本情节中可生成的Actor定义列表，用于了解当前情节下能够创建哪些类型的Actor。

  UFUNCTION(BlueprintCallable)
  const TArray<FActorDefinition> &GetActorDefinitions() const
  {
    return ActorDispatcher->GetActorDefinitions();
  }
<<<<<<< HEAD
/// @brief 返回推荐的车辆生成点列表，方便快速找到合适的位置来创建车辆Actor
  UFUNCTION(BlueprintCallable)
  TArray<FTransform> GetRecommendedSpawnPoints() const;
/// @brief 返回当前加载地图的地理位置参考信息
  /// Return the GeoLocation point of the map loaded
=======

  ///返回推荐的载具重生点列表。
  UFUNCTION(BlueprintCallable)
  TArray<FTransform> GetRecommendedSpawnPoints() const;

  /// 返回加载的地图的 GeoLocation 点
>>>>>>> de73dbee
  const carla::geom::GeoLocation &GetGeoReference() const
  {
    return MapGeoReference;
  }

  // ===========================================================================
<<<<<<< HEAD
  // -- 获取特殊Actor相关部分------------------------------------------------
=======
  // -- 检索特殊演员 ------------------------------------------------
>>>>>>> de73dbee
  // ===========================================================================
/// @brief 获取当前模拟情节中的旁观者Pawn
  UFUNCTION(BlueprintCallable)
  APawn *GetSpectatorPawn() const
  {
    return Spectator;
  }
/// @brief 获取当前模拟情节中的天气对象
  UFUNCTION(BlueprintCallable)
  AWeather *GetWeather() const
  {
    return Weather;
  }
/// @brief 获取Actor注册信息的常量引用
  const FActorRegistry &GetActorRegistry() const
  {
    return ActorDispatcher->GetActorRegistry();
  }
/// @brief 获取Actor注册信息的引用
  FActorRegistry &GetActorRegistry()
  {
    return ActorDispatcher->GetActorRegistry();
  }

  // ===========================================================================
<<<<<<< HEAD
  // -- Actor查找方法相关部分  --------------------------------------------------
  // ===========================================================================

  /// invalid./// @brief 根据给定的Actor标识符（`ActorId`）查找对应的Carla Actor
    /// @param ActorId 要查找的Actor的唯一标识符，类型为 `FCarlaActor::IdType`。
    /// @return 如果找到对应的Actor且该Actor未处于待销毁状态，则返回指向该Actor的有效指针（`FCarlaActor*` 类型）
//否则返回无效指针（表示未找到或Actor即将被销毁）。
=======
  // -- Actor 查找方法 --------------------------------------------------
  // ===========================================================================

  ///按 id 查找 Carla 演员。
  ///
  /// 如果未找到 actor 或正在等待 kill，则返回的视图为
  ///无效。
>>>>>>> de73dbee
  FCarlaActor* FindCarlaActor(FCarlaActor::IdType ActorId)
  {
    return ActorDispatcher->GetActorRegistry().FindCarlaActor(ActorId);
  }

<<<<<<< HEAD
   /// @brief 根据给定的 `AActor` 指针查找对应的Carla Actor
    /// @param Actor 指向要查找的 `AActor` 对象的指针。
    /// @return 如果找到对应的Actor且该Actor未处于待销毁状态，则返回指向该Actor的有效指针（`FCarlaActor*` 类型）；
  //否则返回无效指针（表示未找到或Actor即将被销毁）。
    FCarlaActor* FindCarlaActor(AActor *Actor) constspatcher->GetActorRegistry().FindCarlaActor(Actor);
  }

 /// @brief 根据给定的流标识符（`StreamId`）获取对应的Carla Actor（传感器）的描述信息，如果未找到该Actor则返回空字符串。
    /// @param StreamId 用于标识特定数据流的标识符通过该标识符查找对应的Actor描述信息。
    /// @return 如果找到对应的Actor，则返回其描述信息（以 `FString` 类型表示）；否则返回空字符串，表示未找到相关Actor。
=======
  /// 找到 @a Actor 的 actor 视图。
  ///
  /// 如果未找到 actor 或正在等待 kill，则返回的视图为
  ///无效。
  FCarlaActor* FindCarlaActor(AActor *Actor) const
  {
    return ActorDispatcher->GetActorRegistry().FindCarlaActor(Actor);
  }

  ///使用特定流 ID 获取 Carla actor （sensor） 的描述。
  ///
  /// 如果未找到 actor，则返回空字符串
>>>>>>> de73dbee
  FString GetActorDescriptionFromStream(carla::streaming::detail::stream_id_type StreamId)
  {
    return ActorDispatcher->GetActorRegistry().GetDescriptionFromStream(StreamId);
  }

  // ===========================================================================
  // -- Actor处理方法相关部分 -------------------------------------------------
  // ===========================================================================

  /// @brief 在给定的变换信息（`Transform`）位置
    /// @param thisActorDescription 描述要创建的Actor的详细信息
    /// @param DesiredId 可选的期望Actor标识符，默认为0
    /// @return 返回一个 `TPair` 类型对象
  TPair<EActorSpawnResultStatus, FCarlaActor*> SpawnActorWithInfo(
      const FTransform &Transform,
      FActorDescription thisActorDescription,
      FCarlaActor::IdType DesiredId = 0);

  /// @brief 在给定的变换信息（`Transform`）位置，根据给定的 `ActorDescription` 重新创建一个Actor
    /// @param Transform 表示Actor生成位置和姿态的变换信息
    /// @param thisActorDescription 描述要创建的Actor的详细信息
    /// @return 返回指向重新创建的Actor的指针（`AActor*` 类型），如果创建失败则返回 `nullptr`。
    AActor* ReSpawnActorWithInfo(
  AActor* ReSpawnActorWithInfo(
      const FTransform &Transform,
      FActorDescription thisActorDescription)
  {
    FTransform NewTransform = Transform;
    auto result = ActorDispatcher->ReSpawnActor(NewTransform, thisActorDescription);
    if (Recorder->IsEnabled())
    {
     // 这里可能后续需要添加一些针对录制功能的操作，比如记录Actor重新生成的事件等，但目前代码中没有具体实现，只是预留了位置。
    }

    return result;
  }

  /// @brief 在给定的变换信息（`Transform`）位置，根据给定的 `ActorDescription` 创建一个Actor，这是一个供蓝图调用的函数版本
    /// @param Transform 表示Actor生成位置和姿态的变换信息，以 `FTransform` 类型传递
    /// @param ActorDescription 描述要创建的Actor的详细信息，用于确定创建何种Actor。
    /// @return 返回指向创建的Actor的指针（`AActor*` 类型），如果创建失败则返回 `nullptr`。
    UFUNCTION(BlueprintCallable)
  UFUNCTION(BlueprintCallable)
  AActor *SpawnActor(
      const FTransform &Transform,
      FActorDescription ActorDescription)
  {
    // 调用 `SpawnActorWithInfo` 函数来实际创建Actor，传入 `Transform` 和移动后的 `ActorDescription`（使用 `std::move` 进行右值引用传递，避免不必要的拷贝开销，提高性能），
    // 然后获取返回结果中的 `Value`（这可能是 `TPair` 类型返回值中的实际Actor相关部分，根据前面 `SpawnActorWithInfo` 的定义推测），再通过 `GetActor` 函数（具体实现应该在相关类中定义）获取最终指向创建的Actor的指针并返回。
    return SpawnActorWithInfo(Transform, std::move(ActorDescription)).Value->GetActor();
  }

  // 以下这个宏声明了一个函数，使其可以在UE4的蓝图系统中被调用
  void AttachActors(
      AActor *Child,// 参数 `Child`，指向要附着的子Actor的指针
      AActor *Child,
      AActor *Parent,// 参数 `InAttachmentType`，用于指定附着的类型，默认值为 `EAttachmentType::Rigid`
      EAttachmentType InAttachmentType = EAttachmentType::Rigid, // 参数 `SocketName`，用于指定附着的具体插槽名称
      const FString& SocketName = "");

// 以下这个宏声明了一个函数，使其可以在UE4的蓝图系统中被调用
  UFUNCTION(BlueprintCallable)
  bool DestroyActor(AActor *Actor)
  {
    FCarlaActor* CarlaActor = FindCarlaActor(Actor);//根据传入的 `Actor` 指针查找对应的 `CarlaActor`
    // 如果找到了对应的 `CarlaActor`，则获取其Actor标识符
    if (CarlaActor)
    {
      carla::rpc::ActorId ActorId = CarlaActor->GetActorId();
      return DestroyActor(ActorId);
    }
     // 如果没有找到对应的 `CarlaActor`，则直接返回 `false`，表示销毁操作失败。
    return false;
  }
//执行具体的销毁逻辑并处理相关的记录。
  bool DestroyActor(carla::rpc::ActorId ActorId)
  {
    // 如果当前对象是主服务器添加一个表示Actor删除的事件
    if (bIsPrimaryServer)
    {
      GetFrameData().AddEvent(
          CarlaRecorderEventDel{ActorId});
    }
    // 如果录制器（`Recorder`）处于启用状态，则创建一个表示Actor删除的事件对象
    if (Recorder->IsEnabled())
    {
      // recorder event
      CarlaRecorderEventDel RecEvent{ActorId};
      Recorder->AddEvent(std::move(RecEvent));
    }

    return ActorDispatcher->DestroyActor(ActorId);
  }
// 函数用于将指定的Actor设置为睡眠状态
  void PutActorToSleep(carla::rpc::ActorId ActorId)
  {
    ActorDispatcher->PutActorToSleep(ActorId, this);
  }
// 函数用于唤醒指定的处于睡眠状态的Actor
  void WakeActorUp(carla::rpc::ActorId ActorId)
  {
    ActorDispatcher->WakeActorUp(ActorId, this);
  }

  // ===========================================================================
  // --Other methods（其他方法）相关部分 ----------------------------------------------------------
  // ===========================================================================

   // 函数用于创建一个可序列化的对象
  carla::rpc::Actor SerializeActor(FCarlaActor* CarlaActor) const;

  ///创建一个描述角色的可序列化对象。
///可以用来序列化注册表中没有的actor
  carla::rpc::Actor SerializeActor(AActor* Actor) const;

  // ===========================================================================
  // -- Private methods and members（私有方法和成员变量）相关部分 --------------------------------------------
  // ===========================================================================
// 函数用于获取当前的 `ACarlaRecorder` 对象返回一个常量指针外部只能通过这个函数获取该对象进行读取相关信息，不能修改其内容。
  ACarlaRecorder *GetRecorder() const
  {
    return Recorder;
  }
// 函数用于设置当前的 `ACarlaRecorder` 对象
  void SetRecorder(ACarlaRecorder *Rec)
  {
    Recorder = Rec;
  }
// 函数用于获取与当前录制器（`Recorder`）关联的回放器（`CarlaReplayer`）对象
  CarlaReplayer *GetReplayer() const
  {
    return Recorder->GetReplayer();
  }
// 启动录制器
  std::string StartRecorder(std::string name, bool AdditionalData);
//获取当前地图的原点信息
  FIntVector GetCurrentMapOrigin() const { return CurrentMapOrigin; }
//设置当前地图的原点信息
  void SetCurrentMapOrigin(const FIntVector& NewOrigin) { CurrentMapOrigin = NewOrigin; }
//获取当前的帧数据
  FFrameData& GetFrameData() { return FrameData; }
//获取当前的传感器管理器
  FSensorManager& GetSensorManager() { return SensorManager; }
//表示当前对象是否是主服务器
  bool bIsPrimaryServer = true;

private:

  friend class ACarlaGameModeBase;// 将 `ACarlaGameModeBase` 类声明为友元类
  friend class FCarlaEngine;// 将 `FCarlaEngine` 类声明为友元类

  void InitializeAtBeginPlay//进行初始化相关的操作

  void EndPlay();//执行清理、资源释放等操作

  void RegisterActorFactory(ACarlaActorFactory &ActorFactory)//用于注册一个Actor工厂
  {
    ActorDispatcher->Bind(ActorFactory);
  }
//尝试创建一个用于回放的Actor对象
  std::pair<int, FCarlaActor&> TryToCreateReplayerActor(
    FVector &Location,
    FVector &Rotation,
    FActorDescription &ActorDesc,
    unsigned int desiredId);
//设置给定的 `CarlaActor` 的物理模拟状态
  bool SetActorSimulatePhysics(FCarlaActor &CarlaActor, bool bEnabled);
//设置给定的 `CarlaActor` 的碰撞属性
  bool SetActorCollisions(FCarlaActor &CarlaActor, bool bEnabled);
//更新游戏中的各种定时器相关信息
  bool SetActorDead(FCarlaActor &CarlaActor);

  void TickTimers(float DeltaSeconds)
  {
    ElapsedGameTime += DeltaSeconds;
    SetVisualGameTime(VisualGameTime + DeltaSeconds);
    #if defined(WITH_ROS2)
    auto ROS2 = carla::ros2::ROS2::GetInstance();
    if (ROS2->IsEnabled())
      ROS2->SetTimestamp(GetElapsedGameTime());
    #endif

  }

  const uint64 Id = 0u;

  // simulation time
  double ElapsedGameTime = 0.0;

  // visual time (used by clounds and other FX that need to be deterministic)
  double VisualGameTime = 0.0;

  UPROPERTY(VisibleAnywhere)
  FString MapName;

  UPROPERTY(VisibleAnywhere)
  FEpisodeSettings EpisodeSettings;

  UPROPERTY(VisibleAnywhere)
  UActorDispatcher *ActorDispatcher = nullptr;

  UPROPERTY(VisibleAnywhere)
  APawn *Spectator = nullptr;

  UPROPERTY(VisibleAnywhere)
  AWeather *Weather = nullptr;

  UPROPERTY(VisibleAnywhere)
  UMaterialParameterCollectionInstance *MaterialParameters = nullptr;

  ACarlaRecorder *Recorder = nullptr;

  carla::geom::GeoLocation MapGeoReference;

  FIntVector CurrentMapOrigin;

  FFrameData FrameData;

  FSensorManager SensorManager;
};

FString CarlaGetRelevantTagAsString(const TSet<crp::CityObjectLabel> &SemanticTags);<|MERGE_RESOLUTION|>--- conflicted
+++ resolved
@@ -33,23 +33,14 @@
 
 /// 模拟剧集。
 ///
-<<<<<<< HEAD
-/// Each time the level is restarted a new episode is created.
-/// @brief `UCarlaEpisode` 类表示一个模拟情节，在Carla模拟中，每次重新加载关卡（地图）时会创建一个新的情节实例，用于管理该次模拟过程中的各种元素和操作。
-=======
 /// 每次重新启动关卡时，都会创建一个新的剧集。
->>>>>>> de73dbee
 UCLASS(BlueprintType, Blueprintable)
 class CARLA_API UCarlaEpisode : public UObject
 {
   GENERATED_BODY()
 
   // ===========================================================================
-<<<<<<< HEAD
-  // --构造函数相关部分 ------------------------------------------------------------
-=======
   // -- 构造 函数 ------------------------------------------------------------
->>>>>>> de73dbee
   // ===========================================================================
 
 public:
@@ -57,11 +48,7 @@
   UCarlaEpisode(const FObjectInitializer &ObjectInitializer);
 
   // ===========================================================================
-<<<<<<< HEAD
-  // -- 加载新情节相关部分-----------------------------------------------------
-=======
   // -- 加载新剧集 -----------------------------------------------------
->>>>>>> de73dbee
   // ===========================================================================
 
   /// 加载新地图并开始新剧集。
@@ -73,18 +60,9 @@
   /// @return 如果地图加载成功并成功启动新情节，则返回 `true`；否则返回 `false`。
   UFUNCTION(BlueprintCallable)
   bool LoadNewEpisode(const FString &MapString, bool ResetSettings = true);
-<<<<<<< HEAD
-    /// @brief 加载新的地图，该地图根据OpenDRIVE数据生成网格，并启动一个新的模拟情节。
-    /// @param OpenDriveString 包含OpenDRIVE数据的字符串，用于生成地图的相关信息。
-    /// @param Params OpenDRIVE生成参数对象，用于指定地图生成过程中的详细参数设置。
-    /// @return 如果地图成功根据OpenDRIVE数据生成并启动新情节，则返回 `true`；否则返回 `false`，注意如果 `OpenDriveString` 为空字符串则会导致加载失败。
-  /// Load a new map generating the mesh from OpenDRIVE data and
-  /// start a new episode.
-=======
 
   ///加载从 OpenDRIVE 数据生成网格的新地图，然后
   ///开始新剧集。
->>>>>>> de73dbee
   ///
   /// If @a MapString is empty, it fails.
   bool LoadNewOpendriveEpisode(
@@ -92,11 +70,7 @@
       const carla::rpc::OpendriveGenerationParameters &Params);
 
   // ===========================================================================
-<<<<<<< HEAD
-  // -- 情节设置相关部分 -------------------------------------------------------
-=======
   // -- 剧集设置 -------------------------------------------------------
->>>>>>> de73dbee
   // ===========================================================================
 /// @brief 获取当前模拟情节的设置信息，返回一个常量引用，确保不会意外修改设置内容，外部只能读取当前的设置情况。
     UFUNCTION(BlueprintCallable)
@@ -110,51 +84,29 @@
   void ApplySettings(const FEpisodeSettings &Settings);
 
   // ===========================================================================
-<<<<<<< HEAD
-  // -- 获取本情节相关信息部分 ---------------------------------------
-  // ===========================================================================
-
-  /// Return the unique id of this episode.
-/// @brief 返回当前模拟情节的唯一标识符，用于区分不同的模拟情节实例，方便在多个情节存在的场景下进行识别和管理。
-=======
   // -- 检索有关此剧集的信息---------------------------------------
   // ===========================================================================
 
   /// 返回此剧集的唯一 ID。
->>>>>>> de73dbee
   auto GetId() const
   {
     return Id;
   }
-<<<<<<< HEAD
-/// @brief 返回当前模拟情节中加载的地图名称，以 `FString` 类型返回，方便在UI显示、日志记录等场景中使用地图名称信息。
-  /// Return the name of the map loaded in this episode.
-=======
 
   ///返回本集中加载的地图的名称。
->>>>>>> de73dbee
   UFUNCTION(BlueprintCallable)
   const FString &GetMapName() const
   {
     return MapName;
   }
-<<<<<<< HEAD
-/// @brief 记录模拟过程的时间流逝情况，例如可以根据时间来触发某些事件等。
-  /// Game seconds since the start of this episode.
-=======
 
   /// 游戏秒数。
->>>>>>> de73dbee
   double GetElapsedGameTime() const
   {
     return ElapsedGameTime;
   }
-<<<<<<< HEAD
- /// @brief 获取视觉游戏时间行
-=======
 
   /// 视觉游戏秒
->>>>>>> de73dbee
   double GetVisualGameTime() const
   {
     return VisualGameTime;
@@ -164,13 +116,7 @@
   void SetVisualGameTime(double Time)
   {
     VisualGameTime = Time;
-<<<<<<< HEAD
-// 如果材质参数实例存在，更新材质参数集合实例中名为 "VisualTime" 的标量参数值为新的视觉游戏时间，
-        // 这样可能会影响使用该材质的视觉效果，使其与设置的时间相关联
-=======
-
     // Material Parameters 中的更新时间
->>>>>>> de73dbee
     if (MaterialParameters)
     {
       MaterialParameters->SetScalarParameterValue(FName("VisualTime"), VisualGameTime);
@@ -183,31 +129,19 @@
   {
     return ActorDispatcher->GetActorDefinitions();
   }
-<<<<<<< HEAD
-/// @brief 返回推荐的车辆生成点列表，方便快速找到合适的位置来创建车辆Actor
+
+  ///返回推荐的载具重生点列表。
   UFUNCTION(BlueprintCallable)
   TArray<FTransform> GetRecommendedSpawnPoints() const;
-/// @brief 返回当前加载地图的地理位置参考信息
-  /// Return the GeoLocation point of the map loaded
-=======
-
-  ///返回推荐的载具重生点列表。
-  UFUNCTION(BlueprintCallable)
-  TArray<FTransform> GetRecommendedSpawnPoints() const;
 
   /// 返回加载的地图的 GeoLocation 点
->>>>>>> de73dbee
   const carla::geom::GeoLocation &GetGeoReference() const
   {
     return MapGeoReference;
   }
 
   // ===========================================================================
-<<<<<<< HEAD
-  // -- 获取特殊Actor相关部分------------------------------------------------
-=======
   // -- 检索特殊演员 ------------------------------------------------
->>>>>>> de73dbee
   // ===========================================================================
 /// @brief 获取当前模拟情节中的旁观者Pawn
   UFUNCTION(BlueprintCallable)
@@ -233,15 +167,6 @@
   }
 
   // ===========================================================================
-<<<<<<< HEAD
-  // -- Actor查找方法相关部分  --------------------------------------------------
-  // ===========================================================================
-
-  /// invalid./// @brief 根据给定的Actor标识符（`ActorId`）查找对应的Carla Actor
-    /// @param ActorId 要查找的Actor的唯一标识符，类型为 `FCarlaActor::IdType`。
-    /// @return 如果找到对应的Actor且该Actor未处于待销毁状态，则返回指向该Actor的有效指针（`FCarlaActor*` 类型）
-//否则返回无效指针（表示未找到或Actor即将被销毁）。
-=======
   // -- Actor 查找方法 --------------------------------------------------
   // ===========================================================================
 
@@ -249,24 +174,10 @@
   ///
   /// 如果未找到 actor 或正在等待 kill，则返回的视图为
   ///无效。
->>>>>>> de73dbee
   FCarlaActor* FindCarlaActor(FCarlaActor::IdType ActorId)
   {
     return ActorDispatcher->GetActorRegistry().FindCarlaActor(ActorId);
   }
-
-<<<<<<< HEAD
-   /// @brief 根据给定的 `AActor` 指针查找对应的Carla Actor
-    /// @param Actor 指向要查找的 `AActor` 对象的指针。
-    /// @return 如果找到对应的Actor且该Actor未处于待销毁状态，则返回指向该Actor的有效指针（`FCarlaActor*` 类型）；
-  //否则返回无效指针（表示未找到或Actor即将被销毁）。
-    FCarlaActor* FindCarlaActor(AActor *Actor) constspatcher->GetActorRegistry().FindCarlaActor(Actor);
-  }
-
- /// @brief 根据给定的流标识符（`StreamId`）获取对应的Carla Actor（传感器）的描述信息，如果未找到该Actor则返回空字符串。
-    /// @param StreamId 用于标识特定数据流的标识符通过该标识符查找对应的Actor描述信息。
-    /// @return 如果找到对应的Actor，则返回其描述信息（以 `FString` 类型表示）；否则返回空字符串，表示未找到相关Actor。
-=======
   /// 找到 @a Actor 的 actor 视图。
   ///
   /// 如果未找到 actor 或正在等待 kill，则返回的视图为
@@ -279,7 +190,6 @@
   ///使用特定流 ID 获取 Carla actor （sensor） 的描述。
   ///
   /// 如果未找到 actor，则返回空字符串
->>>>>>> de73dbee
   FString GetActorDescriptionFromStream(carla::streaming::detail::stream_id_type StreamId)
   {
     return ActorDispatcher->GetActorRegistry().GetDescriptionFromStream(StreamId);
